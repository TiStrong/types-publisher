<<<<<<< HEAD
cache/
data/
logs/
node_modules/
output/
validateOutput/
\#*
.\#*
=======
bin/
cache/
data/
logs/
node_modules/
output/
validateOutput/
\#*
.\#*
>>>>>>> 9d7b7445
<|MERGE_RESOLUTION|>--- conflicted
+++ resolved
@@ -1,4 +1,3 @@
-<<<<<<< HEAD
 cache/
 data/
 logs/
@@ -6,15 +5,4 @@
 output/
 validateOutput/
 \#*
-.\#*
-=======
-bin/
-cache/
-data/
-logs/
-node_modules/
-output/
-validateOutput/
-\#*
-.\#*
->>>>>>> 9d7b7445
+.\#*