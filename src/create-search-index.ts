--- conflicted
+++ resolved
@@ -1,72 +1,68 @@
-import * as yargs from "yargs";
-
-import { Options, writeDataFile } from "./lib/common";
-import { UncachedNpmInfoClient } from "./lib/npm-client";
-import { AllPackages, TypingsData } from "./lib/packages";
-import { createSearchRecord, SearchRecord } from "./lib/search-index-generator";
-import { done, nAtATime } from "./util/util";
-
-if (!module.parent) {
-	const single = yargs.argv.single;
-	if (single) {
-		done(doSingle(single, new UncachedNpmInfoClient()));
-	} else {
-		const full = yargs.argv.full;
-		done(async () => main(await AllPackages.readTypings(), full, new UncachedNpmInfoClient(), Options.defaults));
-	}
-}
-
-export default async function main(
-	packages: ReadonlyArray<TypingsData>,
-	full: boolean,
-	client: UncachedNpmInfoClient,
-	options: Options,
-): Promise<void> {
-	console.log("Generating search index...");
-
-<<<<<<< HEAD
-	const records = await nAtATime(25, packages, pkg => createSearchRecord(pkg, skipDownloads, client), {
-=======
-	const records = await nAtATime(25, packages, pkg => createSearchRecord(pkg, client), {
->>>>>>> 76db9c66
-		name: "Indexing...",
-		flavor: pkg => pkg.desc,
-		options
-	});
-	// Most downloads first
-	records.sort((a, b) => b.d - a.d);
-
-	console.log("Done generating search index");
-
-	console.log("Writing out data files");
-	await writeDataFile("search-index-min.json", records, false);
-	if (full) {
-		await writeDataFile("search-index-full.json", records.map(verboseRecord), true);
-	}
-}
-
-async function doSingle(name: string, client: UncachedNpmInfoClient): Promise<void> {
-	const pkg = await AllPackages.readSingle(name);
-	const record = await createSearchRecord(pkg, client);
-	console.log(verboseRecord(record));
-}
-
-function verboseRecord(r: SearchRecord): {} {
-	return renameProperties(r, {
-		t: "typePackageName",
-		g: "globals",
-		m: "declaredExternalModules",
-		p: "projectName",
-		l: "libraryName",
-		d: "downloads",
-		r: "redirect"
-	});
-}
-
-function renameProperties(obj: { [name: string]: unknown }, replacers: { [name: string]: string }): {} {
-	const out: { [name: string]: unknown } = {};
-	for (const key of Object.getOwnPropertyNames(obj)) {
-		out[replacers[key]] = obj[key];
-	}
-	return out;
-}
+import * as yargs from "yargs";
+
+import { Options, writeDataFile } from "./lib/common";
+import { UncachedNpmInfoClient } from "./lib/npm-client";
+import { AllPackages, TypingsData } from "./lib/packages";
+import { createSearchRecord, SearchRecord } from "./lib/search-index-generator";
+import { done, nAtATime } from "./util/util";
+
+if (!module.parent) {
+	const single = yargs.argv.single;
+	if (single) {
+		done(doSingle(single, new UncachedNpmInfoClient()));
+	} else {
+		const full = yargs.argv.full;
+		done(async () => main(await AllPackages.readTypings(), full, new UncachedNpmInfoClient(), Options.defaults));
+	}
+}
+
+export default async function main(
+	packages: ReadonlyArray<TypingsData>,
+	full: boolean,
+	client: UncachedNpmInfoClient,
+	options: Options,
+): Promise<void> {
+	console.log("Generating search index...");
+
+	const records = await nAtATime(25, packages, pkg => createSearchRecord(pkg, client), {
+		name: "Indexing...",
+		flavor: pkg => pkg.desc,
+		options
+	});
+	// Most downloads first
+	records.sort((a, b) => b.d - a.d);
+
+	console.log("Done generating search index");
+
+	console.log("Writing out data files");
+	await writeDataFile("search-index-min.json", records, false);
+	if (full) {
+		await writeDataFile("search-index-full.json", records.map(verboseRecord), true);
+	}
+}
+
+async function doSingle(name: string, client: UncachedNpmInfoClient): Promise<void> {
+	const pkg = await AllPackages.readSingle(name);
+	const record = await createSearchRecord(pkg, client);
+	console.log(verboseRecord(record));
+}
+
+function verboseRecord(r: SearchRecord): {} {
+	return renameProperties(r, {
+		t: "typePackageName",
+		g: "globals",
+		m: "declaredExternalModules",
+		p: "projectName",
+		l: "libraryName",
+		d: "downloads",
+		r: "redirect"
+	});
+}
+
+function renameProperties(obj: { [name: string]: unknown }, replacers: { [name: string]: string }): {} {
+	const out: { [name: string]: unknown } = {};
+	for (const key of Object.getOwnPropertyNames(obj)) {
+		out[replacers[key]] = obj[key];
+	}
+	return out;
+}