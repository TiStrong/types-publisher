import * as yargs from "yargs";

import calculateVersions from "./calculate-versions";
import clean from "./clean";
import createSearchIndex from "./create-search-index";
import generatePackages from "./generate-packages";
import { getDefinitelyTyped } from "./get-definitely-typed";
import { Options } from "./lib/common";
import { UncachedNpmInfoClient } from "./lib/npm-client";
import parseDefinitions from "./parse-definitions";
import publishPackages from "./publish-packages";
import publishRegistry from "./publish-registry";
import uploadBlobs from "./upload-blobs";
import { assertDefined, currentTimeStamp, done, numberOfOsProcesses } from "./util/util";
import validate from "./validate";

if (!module.parent) {
	const dry = !!yargs.argv.dry;
	done(full(dry, currentTimeStamp(), Options.azure)); //->defaults
}

export default async function full(dry: boolean, timeStamp: string, options: Options): Promise<void> {
	const infoClient = new UncachedNpmInfoClient();
	await clean();
	const dt = await getDefinitelyTyped(options);
<<<<<<< HEAD
	await parseDefinitions(dt, options.parseInParallel
			? { nProcesses: numberOfOsProcesses, definitelyTypedPath: assertDefined(options.definitelyTypedPath) }
			: undefined);
	await calculateVersions(/*forceUpdate*/ false, dt, infoClient);
	await generatePackages(dt);
	await createSearchIndex(/*skipDownloads*/ false, /*full*/ false, infoClient, options);
	await publishPackages(dry, dt);
=======
	const allPackages = await parseDefinitions(dt, options.parseInParallel
			? { nProcesses: numberOfOsProcesses, definitelyTypedPath: assertDefined(options.definitelyTypedPath) }
			: undefined);
	const versions = await calculateVersions(/*forceUpdate*/ false, dt, infoClient);
	await generatePackages(dt, allPackages, versions);
	await createSearchIndex(allPackages.allTypings(), /*full*/ false, infoClient, options);
	await publishPackages(allPackages, versions, dry);
>>>>>>> 76db9c66
	await publishRegistry(dt, dry, infoClient);
	await validate(dt);
	if (!dry) {
		await uploadBlobs(timeStamp);
	}
}<|MERGE_RESOLUTION|>--- conflicted
+++ resolved
@@ -23,15 +23,6 @@
 	const infoClient = new UncachedNpmInfoClient();
 	await clean();
 	const dt = await getDefinitelyTyped(options);
-<<<<<<< HEAD
-	await parseDefinitions(dt, options.parseInParallel
-			? { nProcesses: numberOfOsProcesses, definitelyTypedPath: assertDefined(options.definitelyTypedPath) }
-			: undefined);
-	await calculateVersions(/*forceUpdate*/ false, dt, infoClient);
-	await generatePackages(dt);
-	await createSearchIndex(/*skipDownloads*/ false, /*full*/ false, infoClient, options);
-	await publishPackages(dry, dt);
-=======
 	const allPackages = await parseDefinitions(dt, options.parseInParallel
 			? { nProcesses: numberOfOsProcesses, definitelyTypedPath: assertDefined(options.definitelyTypedPath) }
 			: undefined);
@@ -39,7 +30,6 @@
 	await generatePackages(dt, allPackages, versions);
 	await createSearchIndex(allPackages.allTypings(), /*full*/ false, infoClient, options);
 	await publishPackages(allPackages, versions, dry);
->>>>>>> 76db9c66
 	await publishRegistry(dt, dry, infoClient);
 	await validate(dt);
 	if (!dry) {
