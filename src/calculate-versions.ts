import * as yargs from "yargs";

import { FS, getDefinitelyTyped } from "./get-definitely-typed";
import { Options } from "./lib/common";
import { CachedNpmInfoClient, UncachedNpmInfoClient } from "./lib/npm-client";
import { AllPackages } from "./lib/packages";
import Versions, { VersionsAndChanges, writeChanges } from "./lib/versions";
import { consoleLogger } from "./util/logging";
import { done } from "./util/util";

if (!module.parent) {
	const forceUpdate = yargs.argv.forceUpdate;
<<<<<<< HEAD
	done(getDefinitelyTyped(Options.defaults).then(dt => main(forceUpdate, dt, new UncachedNpmInfoClient())));
}

export default async function main(forceUpdate: boolean, dt: FS, uncachedClient: UncachedNpmInfoClient): Promise<void> {
	console.log("=== Calculating versions ===");
	await CachedNpmInfoClient.with(uncachedClient, async client => {
		const { changes, versions } = await Versions.determineFromNpm(await AllPackages.read(dt), consoleLogger.info, forceUpdate, client);
		await writeChanges(changes);
		await versions.save();
=======
	done(async () => main(forceUpdate, await getDefinitelyTyped(Options.defaults), new UncachedNpmInfoClient()));
}

export default async function main(forceUpdate: boolean, dt: FS, uncachedClient: UncachedNpmInfoClient): Promise<VersionsAndChanges> {
	console.log("=== Calculating versions ===");
	return CachedNpmInfoClient.with(uncachedClient, async client => {
		const ver = await Versions.determineFromNpm(await AllPackages.read(dt), consoleLogger.info, forceUpdate, client);
		await writeChanges(ver.changes);
		await ver.versions.save();
		return ver;
>>>>>>> 76db9c66
	});
}
<|MERGE_RESOLUTION|>--- conflicted
+++ resolved
@@ -1,36 +1,24 @@
-import * as yargs from "yargs";
-
-import { FS, getDefinitelyTyped } from "./get-definitely-typed";
-import { Options } from "./lib/common";
-import { CachedNpmInfoClient, UncachedNpmInfoClient } from "./lib/npm-client";
-import { AllPackages } from "./lib/packages";
-import Versions, { VersionsAndChanges, writeChanges } from "./lib/versions";
-import { consoleLogger } from "./util/logging";
-import { done } from "./util/util";
-
-if (!module.parent) {
-	const forceUpdate = yargs.argv.forceUpdate;
-<<<<<<< HEAD
-	done(getDefinitelyTyped(Options.defaults).then(dt => main(forceUpdate, dt, new UncachedNpmInfoClient())));
-}
-
-export default async function main(forceUpdate: boolean, dt: FS, uncachedClient: UncachedNpmInfoClient): Promise<void> {
-	console.log("=== Calculating versions ===");
-	await CachedNpmInfoClient.with(uncachedClient, async client => {
-		const { changes, versions } = await Versions.determineFromNpm(await AllPackages.read(dt), consoleLogger.info, forceUpdate, client);
-		await writeChanges(changes);
-		await versions.save();
-=======
-	done(async () => main(forceUpdate, await getDefinitelyTyped(Options.defaults), new UncachedNpmInfoClient()));
-}
-
-export default async function main(forceUpdate: boolean, dt: FS, uncachedClient: UncachedNpmInfoClient): Promise<VersionsAndChanges> {
-	console.log("=== Calculating versions ===");
-	return CachedNpmInfoClient.with(uncachedClient, async client => {
-		const ver = await Versions.determineFromNpm(await AllPackages.read(dt), consoleLogger.info, forceUpdate, client);
-		await writeChanges(ver.changes);
-		await ver.versions.save();
-		return ver;
->>>>>>> 76db9c66
-	});
-}
+import * as yargs from "yargs";
+
+import { FS, getDefinitelyTyped } from "./get-definitely-typed";
+import { Options } from "./lib/common";
+import { CachedNpmInfoClient, UncachedNpmInfoClient } from "./lib/npm-client";
+import { AllPackages } from "./lib/packages";
+import Versions, { VersionsAndChanges, writeChanges } from "./lib/versions";
+import { consoleLogger } from "./util/logging";
+import { done } from "./util/util";
+
+if (!module.parent) {
+	const forceUpdate = yargs.argv.forceUpdate;
+	done(async () => main(forceUpdate, await getDefinitelyTyped(Options.defaults), new UncachedNpmInfoClient()));
+}
+
+export default async function main(forceUpdate: boolean, dt: FS, uncachedClient: UncachedNpmInfoClient): Promise<VersionsAndChanges> {
+	console.log("=== Calculating versions ===");
+	return CachedNpmInfoClient.with(uncachedClient, async client => {
+		const ver = await Versions.determineFromNpm(await AllPackages.read(dt), consoleLogger.info, forceUpdate, client);
+		await writeChanges(ver.changes);
+		await ver.versions.save();
+		return ver;
+	});
+}