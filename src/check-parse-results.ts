import * as fold from "travis-fold";

import { FS, getDefinitelyTyped } from "./get-definitely-typed";
import { Options } from "./lib/common";
import { NpmInfoRawVersions, NpmInfoVersion, UncachedNpmInfoClient } from "./lib/npm-client";
import { AllPackages, AnyPackage, TypingsData } from "./lib/packages";
import { Semver } from "./lib/versions";
import { Logger, logger, writeLog } from "./util/logging";
import { assertDefined, best, done, mapDefined, multiMapAdd, nAtATime } from "./util/util";

if (!module.parent) {
<<<<<<< HEAD
	done(getDefinitelyTyped(Options.defaults).then(dt => main(true, dt, Options.defaults, new UncachedNpmInfoClient())));
=======
	done(async () => main(true, await getDefinitelyTyped(Options.defaults), Options.defaults, new UncachedNpmInfoClient()));
>>>>>>> 76db9c66
}

export default async function main(includeNpmChecks: boolean, dt: FS, options: Options, client: UncachedNpmInfoClient): Promise<void> {
	const allPackages = await AllPackages.read(dt);
	const [log, logResult] = logger();

	checkTypeScriptVersions(allPackages);

	checkPathMappings(allPackages);

	if (fold.isTravis()) { console.log(fold.start("Duplicate packages")); }
	const packages = allPackages.allPackages();
	checkForDuplicates(packages, pkg => pkg.libraryName, "Library Name", log);
	checkForDuplicates(packages, pkg => pkg.projectName, "Project Name", log);
	if (fold.isTravis()) { console.log(fold.end("Duplicate packages")); }

	const dependedOn = new Set<string>();
	for (const pkg of packages) {
		if (pkg instanceof TypingsData) {
			for (const dep of pkg.dependencies) {
				dependedOn.add(dep.name);
			}
			for (const dep of pkg.testDependencies) {
				dependedOn.add(dep);
			}
		}
	}

	if (includeNpmChecks) {
		await nAtATime(10, allPackages.allTypings(), pkg => checkNpm(pkg, log, dependedOn, client), {
			name: "Checking for typed packages...",
			flavor: pkg => pkg.desc,
			options,
		});
	}

	await writeLog("conflicts.md", logResult());
}

function checkForDuplicates(packages: ReadonlyArray<AnyPackage>, func: (info: AnyPackage) => string | undefined, key: string, log: Logger): void {
	const lookup = new Map<string, TypingsData[]>();
	for (const info of packages) {
		const libraryOrProjectName = func(info);
		if (libraryOrProjectName !== undefined) {
			multiMapAdd(lookup, libraryOrProjectName, info);
		}
	}

	for (const [libName, values] of lookup) {
		if (values.length > 1) {
			log(` * Duplicate ${key} descriptions "${libName}"`);
			for (const n of values) {
				log(`   * ${n.desc}`);
			}
		}
	}
}

function checkTypeScriptVersions(allPackages: AllPackages): void {
	for (const pkg of allPackages.allTypings()) {
		for (const dep of allPackages.allDependencyTypings(pkg)) {
			if (dep.typeScriptVersion > pkg.typeScriptVersion) {
				throw new Error(`${pkg.desc} depends on ${dep.desc} but has a lower required TypeScript version.`);
			}
		}
	}
}

function checkPathMappings(allPackages: AllPackages): void {
	for (const pkg of allPackages.allTypings()) {
		const pathMappings = new Map(pkg.pathMappings);
		const unusedPathMappings = new Set(pathMappings.keys());

		// If A depends on B, and B has path mappings, A must have the same mappings.
		for (const dependency of allPackages.allDependencyTypings(pkg)) {
			for (const [name, dependencyMappingVersion] of dependency.pathMappings) {
				if (pathMappings.get(name) !== dependencyMappingVersion) {
					throw new Error(
						`${pkg.desc} depends on ${dependency.desc}, which has a path mapping for ${name} v${dependencyMappingVersion}. ` +
						`${pkg.desc} must have the same path mappings as its dependencies.`);
				}
				unusedPathMappings.delete(name);
			}

			unusedPathMappings.delete(dependency.name);
		}

		for (const unusedPathMapping of unusedPathMappings) {
			if (pkg.name !== unusedPathMapping) {
				throw new Error(`${pkg.desc} has unused path mapping for ${unusedPathMapping}`);
			}
		}
	}
}

async function checkNpm(
	{ major, minor, name, libraryName, projectName, contributors }: TypingsData,
	log: Logger,
	dependedOn: ReadonlySet<string>,
	client: UncachedNpmInfoClient,
): Promise<void> {
	if (notNeededExceptions.has(name)) {
		return;
	}

	const info = assertDefined(await client.fetchRawNpmInfo(name)); // Gets info for the real package, not the @types package
	const versions = getRegularVersions(info.versions);
	const firstTypedVersion = best(mapDefined(versions, ({ hasTypes, version }) => hasTypes ? version : undefined), (a, b) => b.greaterThan(a));
	// A package might have added types but removed them later, so check the latest version too
	if (firstTypedVersion === undefined || !best(versions, (a, b) => a.version.greaterThan(b.version))!.hasTypes) {
		return;
	}

	const ourVersion = `${major}.${minor}`;

	log("");
	log(`Typings already defined for ${name} (${libraryName}) as of ${firstTypedVersion.versionString} (our version: ${ourVersion})`);
	const contributorUrls = contributors.map(c => {
		const gh = "https://github.com/";
		return c.url.startsWith(gh) ? `@${c.url.slice(gh.length)}` : `${c.name} (${c.url})`;
	}).join(", ");
	log("  To fix this:");
	log(`  git checkout -b not-needed-${name}`);
	log(`  yarn not-needed ${name} ${firstTypedVersion.versionString} ${projectName}${libraryName !== name ? ` ${JSON.stringify(libraryName)}` : ""}`);
	log(`  git add --all && git commit -m "${name}: Provides its own types" && git push -u origin not-needed-${name}`);
	log(`  And comment PR: This will deprecate \`@types/${name}\` in favor of just \`${name}\`. CC ${contributorUrls}`);
	if (new Semver(major, minor, 0, /*isPrerelease*/ false).greaterThan(firstTypedVersion)) {
		log("  WARNING: our version is greater!");
	}
	if (dependedOn.has(name)) {
		log("  WARNING: other packages depend on this!");
	}
}

export async function packageHasTypes(packageName: string, client: UncachedNpmInfoClient): Promise<boolean> {
	const info = assertDefined(await client.fetchRawNpmInfo(packageName));
	return hasTypes(info.versions[info.version]);
}

function getRegularVersions(versions: NpmInfoRawVersions): ReadonlyArray<{ readonly version: Semver; readonly hasTypes: boolean; }> {
	return mapDefined(Object.entries(versions), ([versionString, info]) => {
		const version = Semver.tryParse(versionString, /*isPrerelease*/ false);
		return version === undefined ? undefined : { version, hasTypes: hasTypes(info) };
	});
}

function hasTypes(info: NpmInfoVersion): boolean {
	return "types" in info || "typings" in info;
}

const notNeededExceptions: ReadonlySet<string> = new Set([
	// https://github.com/DefinitelyTyped/DefinitelyTyped/pull/22306
	"angular-ui-router", "ui-router-extras",
	// Declares to bundle types, but they're also in the `.npmignore` (https://github.com/nkovacic/angular-touchspin/issues/21)
	"angular-touchspin",
	// "typings" points to the wrong file (https://github.com/Microsoft/Bing-Maps-V8-TypeScript-Definitions/issues/31)
	"bingmaps",
	// Types are bundled, but not officially released (https://github.com/DefinitelyTyped/DefinitelyTyped/pull/22313#issuecomment-353225893)
	"dwt",
	// Waiting on some typing errors to be fixed (https://github.com/julien-c/epub/issues/30)
	"epub",
	// Typings file is not in package.json "files" list (https://github.com/silentmatt/expr-eval/issues/127)
	"expr-eval",
	// NPM package "express-serve-static-core" isn't a real package -- express-serve-static-core exists only for the purpose of types
	"express-serve-static-core",
	// Has "typings": "index.d.ts" but does not actually bundle typings. https://github.com/kolodny/immutability-helper/issues/79
	"immutability-helper",
	// Has `"typings": "compiled/typings/node-mysql-wrapper/node-mysql-wrapper.d.ts",`, but `compiled/typings` doesn't exist.
	// Package hasn't updated in 2 years and author seems to have deleted their account, so no chance of being fixed.
	"node-mysql-wrapper",
	// raspi packages bundle types, but can only be installed on a Raspberry Pi, so they are duplicated to DefinitelyTyped.
	// See https://github.com/DefinitelyTyped/DefinitelyTyped/pull/21618
	"raspi", "raspi-board", "raspi-gpio", "raspi-i2c", "raspi-led", "raspi-onewire", "raspi-peripheral", "raspi-pwm", "raspi-serial", "raspi-soft-pwm",
	// Declare "typings" but don't actually have them yet (https://github.com/stampit-org/stampit/issues/245)
	"stampit",
]);
<|MERGE_RESOLUTION|>--- conflicted
+++ resolved
@@ -1,192 +1,188 @@
-import * as fold from "travis-fold";
-
-import { FS, getDefinitelyTyped } from "./get-definitely-typed";
-import { Options } from "./lib/common";
-import { NpmInfoRawVersions, NpmInfoVersion, UncachedNpmInfoClient } from "./lib/npm-client";
-import { AllPackages, AnyPackage, TypingsData } from "./lib/packages";
-import { Semver } from "./lib/versions";
-import { Logger, logger, writeLog } from "./util/logging";
-import { assertDefined, best, done, mapDefined, multiMapAdd, nAtATime } from "./util/util";
-
-if (!module.parent) {
-<<<<<<< HEAD
-	done(getDefinitelyTyped(Options.defaults).then(dt => main(true, dt, Options.defaults, new UncachedNpmInfoClient())));
-=======
-	done(async () => main(true, await getDefinitelyTyped(Options.defaults), Options.defaults, new UncachedNpmInfoClient()));
->>>>>>> 76db9c66
-}
-
-export default async function main(includeNpmChecks: boolean, dt: FS, options: Options, client: UncachedNpmInfoClient): Promise<void> {
-	const allPackages = await AllPackages.read(dt);
-	const [log, logResult] = logger();
-
-	checkTypeScriptVersions(allPackages);
-
-	checkPathMappings(allPackages);
-
-	if (fold.isTravis()) { console.log(fold.start("Duplicate packages")); }
-	const packages = allPackages.allPackages();
-	checkForDuplicates(packages, pkg => pkg.libraryName, "Library Name", log);
-	checkForDuplicates(packages, pkg => pkg.projectName, "Project Name", log);
-	if (fold.isTravis()) { console.log(fold.end("Duplicate packages")); }
-
-	const dependedOn = new Set<string>();
-	for (const pkg of packages) {
-		if (pkg instanceof TypingsData) {
-			for (const dep of pkg.dependencies) {
-				dependedOn.add(dep.name);
-			}
-			for (const dep of pkg.testDependencies) {
-				dependedOn.add(dep);
-			}
-		}
-	}
-
-	if (includeNpmChecks) {
-		await nAtATime(10, allPackages.allTypings(), pkg => checkNpm(pkg, log, dependedOn, client), {
-			name: "Checking for typed packages...",
-			flavor: pkg => pkg.desc,
-			options,
-		});
-	}
-
-	await writeLog("conflicts.md", logResult());
-}
-
-function checkForDuplicates(packages: ReadonlyArray<AnyPackage>, func: (info: AnyPackage) => string | undefined, key: string, log: Logger): void {
-	const lookup = new Map<string, TypingsData[]>();
-	for (const info of packages) {
-		const libraryOrProjectName = func(info);
-		if (libraryOrProjectName !== undefined) {
-			multiMapAdd(lookup, libraryOrProjectName, info);
-		}
-	}
-
-	for (const [libName, values] of lookup) {
-		if (values.length > 1) {
-			log(` * Duplicate ${key} descriptions "${libName}"`);
-			for (const n of values) {
-				log(`   * ${n.desc}`);
-			}
-		}
-	}
-}
-
-function checkTypeScriptVersions(allPackages: AllPackages): void {
-	for (const pkg of allPackages.allTypings()) {
-		for (const dep of allPackages.allDependencyTypings(pkg)) {
-			if (dep.typeScriptVersion > pkg.typeScriptVersion) {
-				throw new Error(`${pkg.desc} depends on ${dep.desc} but has a lower required TypeScript version.`);
-			}
-		}
-	}
-}
-
-function checkPathMappings(allPackages: AllPackages): void {
-	for (const pkg of allPackages.allTypings()) {
-		const pathMappings = new Map(pkg.pathMappings);
-		const unusedPathMappings = new Set(pathMappings.keys());
-
-		// If A depends on B, and B has path mappings, A must have the same mappings.
-		for (const dependency of allPackages.allDependencyTypings(pkg)) {
-			for (const [name, dependencyMappingVersion] of dependency.pathMappings) {
-				if (pathMappings.get(name) !== dependencyMappingVersion) {
-					throw new Error(
-						`${pkg.desc} depends on ${dependency.desc}, which has a path mapping for ${name} v${dependencyMappingVersion}. ` +
-						`${pkg.desc} must have the same path mappings as its dependencies.`);
-				}
-				unusedPathMappings.delete(name);
-			}
-
-			unusedPathMappings.delete(dependency.name);
-		}
-
-		for (const unusedPathMapping of unusedPathMappings) {
-			if (pkg.name !== unusedPathMapping) {
-				throw new Error(`${pkg.desc} has unused path mapping for ${unusedPathMapping}`);
-			}
-		}
-	}
-}
-
-async function checkNpm(
-	{ major, minor, name, libraryName, projectName, contributors }: TypingsData,
-	log: Logger,
-	dependedOn: ReadonlySet<string>,
-	client: UncachedNpmInfoClient,
-): Promise<void> {
-	if (notNeededExceptions.has(name)) {
-		return;
-	}
-
-	const info = assertDefined(await client.fetchRawNpmInfo(name)); // Gets info for the real package, not the @types package
-	const versions = getRegularVersions(info.versions);
-	const firstTypedVersion = best(mapDefined(versions, ({ hasTypes, version }) => hasTypes ? version : undefined), (a, b) => b.greaterThan(a));
-	// A package might have added types but removed them later, so check the latest version too
-	if (firstTypedVersion === undefined || !best(versions, (a, b) => a.version.greaterThan(b.version))!.hasTypes) {
-		return;
-	}
-
-	const ourVersion = `${major}.${minor}`;
-
-	log("");
-	log(`Typings already defined for ${name} (${libraryName}) as of ${firstTypedVersion.versionString} (our version: ${ourVersion})`);
-	const contributorUrls = contributors.map(c => {
-		const gh = "https://github.com/";
-		return c.url.startsWith(gh) ? `@${c.url.slice(gh.length)}` : `${c.name} (${c.url})`;
-	}).join(", ");
-	log("  To fix this:");
-	log(`  git checkout -b not-needed-${name}`);
-	log(`  yarn not-needed ${name} ${firstTypedVersion.versionString} ${projectName}${libraryName !== name ? ` ${JSON.stringify(libraryName)}` : ""}`);
-	log(`  git add --all && git commit -m "${name}: Provides its own types" && git push -u origin not-needed-${name}`);
-	log(`  And comment PR: This will deprecate \`@types/${name}\` in favor of just \`${name}\`. CC ${contributorUrls}`);
-	if (new Semver(major, minor, 0, /*isPrerelease*/ false).greaterThan(firstTypedVersion)) {
-		log("  WARNING: our version is greater!");
-	}
-	if (dependedOn.has(name)) {
-		log("  WARNING: other packages depend on this!");
-	}
-}
-
-export async function packageHasTypes(packageName: string, client: UncachedNpmInfoClient): Promise<boolean> {
-	const info = assertDefined(await client.fetchRawNpmInfo(packageName));
-	return hasTypes(info.versions[info.version]);
-}
-
-function getRegularVersions(versions: NpmInfoRawVersions): ReadonlyArray<{ readonly version: Semver; readonly hasTypes: boolean; }> {
-	return mapDefined(Object.entries(versions), ([versionString, info]) => {
-		const version = Semver.tryParse(versionString, /*isPrerelease*/ false);
-		return version === undefined ? undefined : { version, hasTypes: hasTypes(info) };
-	});
-}
-
-function hasTypes(info: NpmInfoVersion): boolean {
-	return "types" in info || "typings" in info;
-}
-
-const notNeededExceptions: ReadonlySet<string> = new Set([
-	// https://github.com/DefinitelyTyped/DefinitelyTyped/pull/22306
-	"angular-ui-router", "ui-router-extras",
-	// Declares to bundle types, but they're also in the `.npmignore` (https://github.com/nkovacic/angular-touchspin/issues/21)
-	"angular-touchspin",
-	// "typings" points to the wrong file (https://github.com/Microsoft/Bing-Maps-V8-TypeScript-Definitions/issues/31)
-	"bingmaps",
-	// Types are bundled, but not officially released (https://github.com/DefinitelyTyped/DefinitelyTyped/pull/22313#issuecomment-353225893)
-	"dwt",
-	// Waiting on some typing errors to be fixed (https://github.com/julien-c/epub/issues/30)
-	"epub",
-	// Typings file is not in package.json "files" list (https://github.com/silentmatt/expr-eval/issues/127)
-	"expr-eval",
-	// NPM package "express-serve-static-core" isn't a real package -- express-serve-static-core exists only for the purpose of types
-	"express-serve-static-core",
-	// Has "typings": "index.d.ts" but does not actually bundle typings. https://github.com/kolodny/immutability-helper/issues/79
-	"immutability-helper",
-	// Has `"typings": "compiled/typings/node-mysql-wrapper/node-mysql-wrapper.d.ts",`, but `compiled/typings` doesn't exist.
-	// Package hasn't updated in 2 years and author seems to have deleted their account, so no chance of being fixed.
-	"node-mysql-wrapper",
-	// raspi packages bundle types, but can only be installed on a Raspberry Pi, so they are duplicated to DefinitelyTyped.
-	// See https://github.com/DefinitelyTyped/DefinitelyTyped/pull/21618
-	"raspi", "raspi-board", "raspi-gpio", "raspi-i2c", "raspi-led", "raspi-onewire", "raspi-peripheral", "raspi-pwm", "raspi-serial", "raspi-soft-pwm",
-	// Declare "typings" but don't actually have them yet (https://github.com/stampit-org/stampit/issues/245)
-	"stampit",
-]);
+import * as fold from "travis-fold";
+
+import { FS, getDefinitelyTyped } from "./get-definitely-typed";
+import { Options } from "./lib/common";
+import { NpmInfoRawVersions, NpmInfoVersion, UncachedNpmInfoClient } from "./lib/npm-client";
+import { AllPackages, AnyPackage, TypingsData } from "./lib/packages";
+import { Semver } from "./lib/versions";
+import { Logger, logger, writeLog } from "./util/logging";
+import { assertDefined, best, done, mapDefined, multiMapAdd, nAtATime } from "./util/util";
+
+if (!module.parent) {
+	done(async () => main(true, await getDefinitelyTyped(Options.defaults), Options.defaults, new UncachedNpmInfoClient()));
+}
+
+export default async function main(includeNpmChecks: boolean, dt: FS, options: Options, client: UncachedNpmInfoClient): Promise<void> {
+	const allPackages = await AllPackages.read(dt);
+	const [log, logResult] = logger();
+
+	checkTypeScriptVersions(allPackages);
+
+	checkPathMappings(allPackages);
+
+	if (fold.isTravis()) { console.log(fold.start("Duplicate packages")); }
+	const packages = allPackages.allPackages();
+	checkForDuplicates(packages, pkg => pkg.libraryName, "Library Name", log);
+	checkForDuplicates(packages, pkg => pkg.projectName, "Project Name", log);
+	if (fold.isTravis()) { console.log(fold.end("Duplicate packages")); }
+
+	const dependedOn = new Set<string>();
+	for (const pkg of packages) {
+		if (pkg instanceof TypingsData) {
+			for (const dep of pkg.dependencies) {
+				dependedOn.add(dep.name);
+			}
+			for (const dep of pkg.testDependencies) {
+				dependedOn.add(dep);
+			}
+		}
+	}
+
+	if (includeNpmChecks) {
+		await nAtATime(10, allPackages.allTypings(), pkg => checkNpm(pkg, log, dependedOn, client), {
+			name: "Checking for typed packages...",
+			flavor: pkg => pkg.desc,
+			options,
+		});
+	}
+
+	await writeLog("conflicts.md", logResult());
+}
+
+function checkForDuplicates(packages: ReadonlyArray<AnyPackage>, func: (info: AnyPackage) => string | undefined, key: string, log: Logger): void {
+	const lookup = new Map<string, TypingsData[]>();
+	for (const info of packages) {
+		const libraryOrProjectName = func(info);
+		if (libraryOrProjectName !== undefined) {
+			multiMapAdd(lookup, libraryOrProjectName, info);
+		}
+	}
+
+	for (const [libName, values] of lookup) {
+		if (values.length > 1) {
+			log(` * Duplicate ${key} descriptions "${libName}"`);
+			for (const n of values) {
+				log(`   * ${n.desc}`);
+			}
+		}
+	}
+}
+
+function checkTypeScriptVersions(allPackages: AllPackages): void {
+	for (const pkg of allPackages.allTypings()) {
+		for (const dep of allPackages.allDependencyTypings(pkg)) {
+			if (dep.typeScriptVersion > pkg.typeScriptVersion) {
+				throw new Error(`${pkg.desc} depends on ${dep.desc} but has a lower required TypeScript version.`);
+			}
+		}
+	}
+}
+
+function checkPathMappings(allPackages: AllPackages): void {
+	for (const pkg of allPackages.allTypings()) {
+		const pathMappings = new Map(pkg.pathMappings);
+		const unusedPathMappings = new Set(pathMappings.keys());
+
+		// If A depends on B, and B has path mappings, A must have the same mappings.
+		for (const dependency of allPackages.allDependencyTypings(pkg)) {
+			for (const [name, dependencyMappingVersion] of dependency.pathMappings) {
+				if (pathMappings.get(name) !== dependencyMappingVersion) {
+					throw new Error(
+						`${pkg.desc} depends on ${dependency.desc}, which has a path mapping for ${name} v${dependencyMappingVersion}. ` +
+						`${pkg.desc} must have the same path mappings as its dependencies.`);
+				}
+				unusedPathMappings.delete(name);
+			}
+
+			unusedPathMappings.delete(dependency.name);
+		}
+
+		for (const unusedPathMapping of unusedPathMappings) {
+			if (pkg.name !== unusedPathMapping) {
+				throw new Error(`${pkg.desc} has unused path mapping for ${unusedPathMapping}`);
+			}
+		}
+	}
+}
+
+async function checkNpm(
+	{ major, minor, name, libraryName, projectName, contributors }: TypingsData,
+	log: Logger,
+	dependedOn: ReadonlySet<string>,
+	client: UncachedNpmInfoClient,
+): Promise<void> {
+	if (notNeededExceptions.has(name)) {
+		return;
+	}
+
+	const info = assertDefined(await client.fetchRawNpmInfo(name)); // Gets info for the real package, not the @types package
+	const versions = getRegularVersions(info.versions);
+	const firstTypedVersion = best(mapDefined(versions, ({ hasTypes, version }) => hasTypes ? version : undefined), (a, b) => b.greaterThan(a));
+	// A package might have added types but removed them later, so check the latest version too
+	if (firstTypedVersion === undefined || !best(versions, (a, b) => a.version.greaterThan(b.version))!.hasTypes) {
+		return;
+	}
+
+	const ourVersion = `${major}.${minor}`;
+
+	log("");
+	log(`Typings already defined for ${name} (${libraryName}) as of ${firstTypedVersion.versionString} (our version: ${ourVersion})`);
+	const contributorUrls = contributors.map(c => {
+		const gh = "https://github.com/";
+		return c.url.startsWith(gh) ? `@${c.url.slice(gh.length)}` : `${c.name} (${c.url})`;
+	}).join(", ");
+	log("  To fix this:");
+	log(`  git checkout -b not-needed-${name}`);
+	log(`  yarn not-needed ${name} ${firstTypedVersion.versionString} ${projectName}${libraryName !== name ? ` ${JSON.stringify(libraryName)}` : ""}`);
+	log(`  git add --all && git commit -m "${name}: Provides its own types" && git push -u origin not-needed-${name}`);
+	log(`  And comment PR: This will deprecate \`@types/${name}\` in favor of just \`${name}\`. CC ${contributorUrls}`);
+	if (new Semver(major, minor, 0, /*isPrerelease*/ false).greaterThan(firstTypedVersion)) {
+		log("  WARNING: our version is greater!");
+	}
+	if (dependedOn.has(name)) {
+		log("  WARNING: other packages depend on this!");
+	}
+}
+
+export async function packageHasTypes(packageName: string, client: UncachedNpmInfoClient): Promise<boolean> {
+	const info = assertDefined(await client.fetchRawNpmInfo(packageName));
+	return hasTypes(info.versions[info.version]);
+}
+
+function getRegularVersions(versions: NpmInfoRawVersions): ReadonlyArray<{ readonly version: Semver; readonly hasTypes: boolean; }> {
+	return mapDefined(Object.entries(versions), ([versionString, info]) => {
+		const version = Semver.tryParse(versionString, /*isPrerelease*/ false);
+		return version === undefined ? undefined : { version, hasTypes: hasTypes(info) };
+	});
+}
+
+function hasTypes(info: NpmInfoVersion): boolean {
+	return "types" in info || "typings" in info;
+}
+
+const notNeededExceptions: ReadonlySet<string> = new Set([
+	// https://github.com/DefinitelyTyped/DefinitelyTyped/pull/22306
+	"angular-ui-router", "ui-router-extras",
+	// Declares to bundle types, but they're also in the `.npmignore` (https://github.com/nkovacic/angular-touchspin/issues/21)
+	"angular-touchspin",
+	// "typings" points to the wrong file (https://github.com/Microsoft/Bing-Maps-V8-TypeScript-Definitions/issues/31)
+	"bingmaps",
+	// Types are bundled, but not officially released (https://github.com/DefinitelyTyped/DefinitelyTyped/pull/22313#issuecomment-353225893)
+	"dwt",
+	// Waiting on some typing errors to be fixed (https://github.com/julien-c/epub/issues/30)
+	"epub",
+	// Typings file is not in package.json "files" list (https://github.com/silentmatt/expr-eval/issues/127)
+	"expr-eval",
+	// NPM package "express-serve-static-core" isn't a real package -- express-serve-static-core exists only for the purpose of types
+	"express-serve-static-core",
+	// Has "typings": "index.d.ts" but does not actually bundle typings. https://github.com/kolodny/immutability-helper/issues/79
+	"immutability-helper",
+	// Has `"typings": "compiled/typings/node-mysql-wrapper/node-mysql-wrapper.d.ts",`, but `compiled/typings` doesn't exist.
+	// Package hasn't updated in 2 years and author seems to have deleted their account, so no chance of being fixed.
+	"node-mysql-wrapper",
+	// raspi packages bundle types, but can only be installed on a Raspberry Pi, so they are duplicated to DefinitelyTyped.
+	// See https://github.com/DefinitelyTyped/DefinitelyTyped/pull/21618
+	"raspi", "raspi-board", "raspi-gpio", "raspi-i2c", "raspi-led", "raspi-onewire", "raspi-peripheral", "raspi-pwm", "raspi-serial", "raspi-soft-pwm",
+	// Declare "typings" but don't actually have them yet (https://github.com/stampit-org/stampit/issues/245)
+	"stampit",
+]);