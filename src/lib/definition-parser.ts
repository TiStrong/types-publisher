import { parseHeaderOrFail } from "definitelytyped-header-parser";
import * as ts from "typescript";

import { FS } from "../get-definitely-typed";
import { Log, moveLogs, quietLogger } from "../util/logging";
import { computeHash, filter, hasWindowsSlashes, join, mapAsyncOrdered, withoutStart } from "../util/util";

import getModuleInfo, { getTestDependencies } from "./module-info";

import { DependenciesRaw, getLicenseFromPackageJson, PackageJsonDependency, PathMappingsRaw, TypingsDataRaw, TypingsVersionsRaw } from "./packages";
import { dependenciesWhitelist } from "./settings";

export interface TypingInfo { data: TypingsVersionsRaw; logs: Log; }

/** @param fs Rooted at the package's directory, e.g. `DefinitelyTyped/types/abs` */
export async function getTypingInfo(packageName: string, fs: FS): Promise<TypingInfo> {
	if (packageName !== packageName.toLowerCase()) {
		throw new Error(`Package name \`${packageName}\` should be strictly lowercase`);
	}
	const { rootDirectoryLs, olderVersionDirectories } = await getOlderVersions(fs);

	const { data: latestData, logs: latestLogs } = await getTypingData(packageName, rootDirectoryLs, fs);
	const latestVersion = latestData.libraryMajorVersion;

	const [log, logResult] = quietLogger();
	moveLogs(log, latestLogs);

	const older = await mapAsyncOrdered(olderVersionDirectories, async ({ directoryName, majorVersion }) => {
		if (majorVersion === latestVersion) {
			throw new Error(`The latest major version is ${latestVersion}, but a directory v${latestVersion} exists.`);
		}

		const ls = await fs.readdir(directoryName);
		const { data, logs } = await getTypingData(packageName, ls, fs.subDir(directoryName), majorVersion);
		log(`Parsing older version ${majorVersion}`);
		moveLogs(log, logs, msg => `    ${msg}`);

		if (data.libraryMajorVersion !== majorVersion) {
			throw new Error(
				`Directory ${directoryName} indicates major version ${majorVersion}, but header indicates major version ${data.libraryMajorVersion}`);
		}
		return data;
	});

	const data: TypingsVersionsRaw = {};
	data[latestVersion] = latestData;
	for (const o of older) {
		data[o.libraryMajorVersion] = o;
	}
	return { data, logs: logResult() };
}

interface OlderVersionDirectory { readonly directoryName: string; readonly majorVersion: number; }
interface OlderVersions { readonly rootDirectoryLs: ReadonlyArray<string>; readonly olderVersionDirectories: ReadonlyArray<OlderVersionDirectory>; }
async function getOlderVersions(fs: FS): Promise<OlderVersions> {
	const lsRootDirectory = await fs.readdir();
	const rootDirectoryLs: string[] = [];
	const olderVersionDirectories: OlderVersionDirectory[] = [];
	for (const fileOrDirectoryName of lsRootDirectory) {
		const majorVersion = parseMajorVersionFromDirectoryName(fileOrDirectoryName);
		if (majorVersion === undefined) {
			rootDirectoryLs.push(fileOrDirectoryName);
		} else {
			olderVersionDirectories.push({ directoryName: fileOrDirectoryName, majorVersion });
		}
	}
	return { rootDirectoryLs, olderVersionDirectories };
}

export function parseMajorVersionFromDirectoryName(directoryName: string): number | undefined {
	const match = /^v(\d+)$/.exec(directoryName);
	// tslint:disable-next-line no-null-keyword
	return match === null ? undefined : Number(match[1]);
}

interface TypingData {readonly data: TypingsDataRaw; readonly logs: Log; }
/**
 * @param packageName Name of the outermost directory; e.g. for "node/v4" this is just "node".
 * @param directory Full path to the directory for this package; e.g. "../DefinitelyTyped/foo/v3".
 * @param ls All file/directory names in `directory`.
 */
async function getTypingData(packageName: string, ls: ReadonlyArray<string>, fs: FS, oldMajorVersion?: number): Promise<TypingData> {
	const [log, logResult] = quietLogger();

	log(`Reading contents of ${packageName}`);

	// There is a *single* main file, containing metadata comments.
	// But there may be many entryFilenames, which are the starting points of inferring all files to be included.
	const mainFilename = "index.d.ts";

	const { contributors, libraryMajorVersion, libraryMinorVersion, typeScriptVersion, libraryName, projects } =
		parseHeaderOrFail(await readFileAndThrowOnBOM(mainFilename, fs));

	const tsconfig = await fs.readJson("tsconfig.json") as TsConfig; // tslint:disable-line await-promise (tslint bug)
	const { typeFiles, testFiles } = await entryFilesFromTsConfig(packageName, tsconfig, fs.debugPath());
	const { dependencies: dependenciesWithDeclaredModules, globals, declaredModules, declFiles } =
		await getModuleInfo(packageName, typeFiles, fs);
	const declaredModulesSet = new Set(declaredModules);
	// Don't count an import of "x" as a dependency if we saw `declare module "x"` somewhere.
	const removeDeclaredModules = (modules: Iterable<string>): Iterable<string> => filter(modules, m => !declaredModulesSet.has(m));
	const dependenciesSet = new Set(removeDeclaredModules(dependenciesWithDeclaredModules));
	const testDependencies = Array.from(removeDeclaredModules(await getTestDependencies(packageName, testFiles, dependenciesSet, fs)));
	const { dependencies, pathMappings } = await calculateDependencies(packageName, tsconfig, dependenciesSet, oldMajorVersion);

	const packageJsonPath = "package.json";
	const hasPackageJson = (await fs.readdir()).includes(packageJsonPath);
	// tslint:disable-next-line await-promise (tslint bug)
	const packageJson = hasPackageJson ? await fs.readJson(packageJsonPath) as { readonly license?: {} | null, readonly dependencies?: {} | null } : {};
	const license = getLicenseFromPackageJson(packageJson.license);
	const packageJsonDependencies = checkPackageJsonDependencies(packageJson.dependencies, packageJsonPath);

	const allContentHashFiles = hasPackageJson ? declFiles.concat(["package.json"]) : declFiles;

	const allFiles = new Set(allContentHashFiles.concat(testFiles, ["tsconfig.json", "tslint.json"]));
	await checkAllFilesUsed(ls, allFiles, fs);

	// Double-check that no windows "\\" broke in.
	for (const fileName of allContentHashFiles) {
		if (hasWindowsSlashes(fileName)) {
			throw new Error(`In ${packageName}: windows slash detected in ${fileName}`);
		}
	}

	const sourceRepoURL = "https://github.com/DefinitelyTyped/DefinitelyTyped";

	const data: TypingsDataRaw = {
		contributors,
		dependencies,
		testDependencies,
		pathMappings,
		libraryMajorVersion,
		libraryMinorVersion,
		typeScriptVersion,
		libraryName,
		typingsPackageName: packageName,
		projectName: projects[0], // TODO: collect multiple project names
		sourceRepoURL,
		globals,
		declaredModules,
		files: declFiles,
		testFiles,
		license,
		packageJsonDependencies,
		contentHash: await hash(allContentHashFiles, tsconfig.compilerOptions.paths, fs)
	};
	return { data, logs: logResult() };
}

function checkPackageJsonDependencies(dependencies: {} | null | undefined, path: string): ReadonlyArray<PackageJsonDependency> {
	if (dependencies === undefined) {
		return [];
	}
	if (dependencies === null || typeof dependencies !== "object") { // tslint:disable-line strict-type-predicates
		throw new Error(`${path} should contain "dependencies" or not exist.`);
	}

	const deps: PackageJsonDependency[] = [];

	for (const dependencyName in dependencies) {
		if (!dependenciesWhitelist.has(dependencyName)) {
			const msg = dependencyName.startsWith("@types/")
				? "Don't use a 'package.json' for @types dependencies."
				: `Dependency ${dependencyName} not in whitelist.
If you are depending on another \`@types\` package, do *not* add it to a \`package.json\`. Path mapping should make the import work.
If this is an external library that provides typings,  please make a pull request to types-publisher adding it to \`dependenciesWhitelist.txt\`.`;
			throw new Error(`In ${path}: ${msg}`);
		}

		const version = (dependencies as any)[dependencyName];
		if (typeof version !== "string") { // tslint:disable-line strict-type-predicates
			throw new Error(`In ${path}: Dependency version for ${dependencyName} should be a string.`);
		}
		deps.push({ name: dependencyName, version });
	}

	return deps;
}

interface EntryFile { readonly typeFiles: ReadonlyArray<string>; readonly testFiles: ReadonlyArray<string>; }
async function entryFilesFromTsConfig(packageName: string, tsconfig: TsConfig, directoryPath: string): Promise<EntryFile> {
	const tsconfigPath = `${directoryPath}/tsconfig.json`;
	if (tsconfig.include) {
		throw new Error(`In tsconfig, don't use "include", must use "files"`);
	}

	const files = tsconfig.files;
	if (!files) {
		throw new Error(`${tsconfigPath} needs to specify  "files"`);
	}

	const typeFiles: string[] = [];
	const testFiles: string[] = [];

	for (const file of files) {
		if (file.startsWith("./")) {
			throw new Error(`In ${tsconfigPath}: Unnecessary "./" at the start of ${file}`);
		}

		if (file.endsWith(".d.ts")) {
			typeFiles.push(file);
		} else {
			if (!file.startsWith("test/")) {
				const expectedName = `${packageName}-tests.ts`;
				if (file !== expectedName && file !== `${expectedName}x`) {
					const message = file.endsWith(".ts") || file.endsWith(".tsx")
						? `Expected file '${file}' to be named ${expectedName}`
						: `Unexpected file extension for '${file}' -- expected '.ts' or '.tsx' (maybe this should not be in "files")`;
					throw new Error(message);
				}
			}
			testFiles.push(file);
		}
	}

	return { typeFiles, testFiles };
}

interface TsConfig {
	include?: ReadonlyArray<string>;
	files?: ReadonlyArray<string>;
	compilerOptions: ts.CompilerOptions;
}

/** In addition to dependencies found oun source code, also get dependencies from tsconfig. */
async function calculateDependencies(
	packageName: string,
	tsconfig: TsConfig,
	dependencyNames: ReadonlySet<string>,
	oldMajorVersion: number | undefined,
): Promise<{ dependencies: DependenciesRaw, pathMappings: PathMappingsRaw }> {
	const paths = tsconfig.compilerOptions && tsconfig.compilerOptions.paths || {};

	const dependencies: DependenciesRaw = {};
	const pathMappings: PathMappingsRaw = {};

	for (const dependencyName in paths) {
		// Might have a path mapping for "foo/*" to support subdirectories
		const rootDirectory = withoutEnd(dependencyName, "/*");
		if (rootDirectory !== undefined) {
			if (!(rootDirectory in paths)) {
				throw new Error(`In ${packageName}: found path mapping for ${dependencyName} but not for ${rootDirectory}`);
			}
			continue;
		}

		const pathMappingList = paths[dependencyName];
		if (pathMappingList.length !== 1) {
			throw new Error(`In ${packageName}: Path mapping for ${dependencyName} may only have 1 entry.`);
		}
		const pathMapping = pathMappingList[0];

		// Path mapping may be for "@foo/bar" -> "foo__bar". Based on `getPackageNameFromAtTypesDirectory` in TypeScript.
		const mangledScopedPackageSeparator = "__";
		if (pathMapping.indexOf(mangledScopedPackageSeparator) !== -1) {
			const expected = `@${pathMapping.replace(mangledScopedPackageSeparator, "/")}`;
			if (dependencyName !== expected) {
				throw new Error(`Expected directory ${pathMapping} to be the path mapping for ${dependencyName}`);
			}
			continue;
		}

		const version = parseDependencyVersionFromPath(dependencyName, dependencyName, pathMapping);
		if (dependencyName === packageName) {
			if (oldMajorVersion === undefined) {
				throw new Error(`In ${packageName}: Latest version of a package should not have a path mapping for itself.`);
			} else if (version !== oldMajorVersion) {
				const correctPathMapping = [`${dependencyName}/v${oldMajorVersion}`];
				throw new Error(`In ${packageName}: Must have a "paths" entry of "${dependencyName}": ${JSON.stringify(correctPathMapping)}`);
			}
		} else {
			if (dependencyNames.has(dependencyName)) {
				dependencies[dependencyName] = version;
			}
		}
		// Else, the path mapping may be necessary if it is for a dependency-of-a-dependency. We will check this in check-parse-results.
		pathMappings[dependencyName] = version;
	}

	if (oldMajorVersion !== undefined && !(paths && packageName in paths)) {
		throw new Error(`${packageName}: Older version ${oldMajorVersion} must have a path mapping for itself.`);
	}

	for (const dependency of dependencyNames) {
		if (!(dependency in dependencies)) {
			dependencies[dependency] = "*";
		}
	}

	return { dependencies, pathMappings };
}

// e.g. parseDependencyVersionFromPath("../../foo/v0", "foo") should return "0"
function parseDependencyVersionFromPath(packageName: string, dependencyName: string, dependencyPath: string): number {
	const versionString = withoutStart(dependencyPath, `${dependencyName}/`);
	const version = versionString === undefined ? undefined : parseMajorVersionFromDirectoryName(versionString);
	if (version === undefined) {
		throw new Error(`In ${packageName}, unexpected path mapping for ${dependencyName}: '${dependencyPath}'`);
	}
	return version;
}

function withoutEnd(s: string, end: string): string | undefined {
	if (s.endsWith(end)) {
		return s.slice(0, s.length - end.length);
	}
	return undefined;
}

async function hash(files: ReadonlyArray<string>, tsconfigPaths: ts.MapLike<ReadonlyArray<string>> | undefined, fs: FS): Promise<string> {
	const fileContents = await mapAsyncOrdered(files, async f => `${f}**${await readFileAndThrowOnBOM(f, fs)}`);
	let allContent = fileContents.join("||");
	if (tsconfigPaths) {
		allContent += JSON.stringify(tsconfigPaths);
	}
	return computeHash(allContent);
}

export async function readFileAndThrowOnBOM(fileName: string, fs: FS): Promise<string> {
	const text = await fs.readFile(fileName);
	if (text.charCodeAt(0) === 0xFEFF) {
		const commands = [
			"npm install -g strip-bom-cli",
			`strip-bom ${fileName} > fix`,
			`mv fix ${fileName}`
		];
		throw new Error(`File '${fileName}' has a BOM. Try using:\n${commands.join("\n")}`);
	}
	return text;
}

const unusedFilesName = "UNUSED_FILES.txt";

async function checkAllFilesUsed(ls: ReadonlyArray<string>, usedFiles: Set<string>, fs: FS): Promise<void> {
	const lsSet = new Set(ls);
	const unusedFiles = lsSet.delete(unusedFilesName)
		? new Set((await fs.readFile(unusedFilesName)).split(/\r?\n/g))
		: new Set<string>();
	await checkAllUsedRecur(lsSet, usedFiles, unusedFiles, fs);
}

async function checkAllUsedRecur(ls: Iterable<string>, usedFiles: Set<string>, unusedFiles: Set<string>, fs: FS): Promise<void> {
	for (const lsEntry of ls) {
		if (usedFiles.has(lsEntry)) {
			continue;
		}
		if (unusedFiles.has(lsEntry)) {
			unusedFiles.delete(lsEntry);
			continue;
		}

		if (await fs.isDirectory(lsEntry)) {
			const subdir = fs.subDir(lsEntry);
			// We allow a "scripts" directory to be used for scripts.
			if (lsEntry === "node_modules" || lsEntry === "scripts") {
				continue;
			}

			const lssubdir = await subdir.readdir();
			if (lssubdir.length === 0) {
				throw new Error(`Empty directory ${subdir} (${join(usedFiles)})`);
			}

			function takeSubdirectoryOutOfSet(originalSet: Set<string>): Set<string> {
				const subdirSet = new Set<string>();
				for (const file of originalSet) {
					const sub = withoutStart(file, `${lsEntry}/`);
					if (sub !== undefined) {
						originalSet.delete(file);
						subdirSet.add(sub);
					}
				}
				return subdirSet;
			}
			await checkAllUsedRecur(lssubdir, takeSubdirectoryOutOfSet(usedFiles), takeSubdirectoryOutOfSet(unusedFiles), subdir);
		} else {
			if (lsEntry.toLowerCase() !== "readme.md" && lsEntry !== "NOTICE" && lsEntry !== ".editorconfig") {
<<<<<<< HEAD
				throw new Error(`Unused file ${lsEntry}`); //msg
=======
				throw new Error(`Unused file ${fs.debugPath()}/${lsEntry}`);
>>>>>>> 76db9c66
			}
		}
	}

	for (const unusedFile of unusedFiles) {
<<<<<<< HEAD
		throw new Error(`File ${unusedFile} listed in ${unusedFilesName} does not exist.`); //msg
=======
		throw new Error(`File ${fs.debugPath()}/${unusedFile} listed in ${unusedFilesName} does not exist.`);
>>>>>>> 76db9c66
	}
}
<|MERGE_RESOLUTION|>--- conflicted
+++ resolved
@@ -1,393 +1,385 @@
-import { parseHeaderOrFail } from "definitelytyped-header-parser";
-import * as ts from "typescript";
-
-import { FS } from "../get-definitely-typed";
-import { Log, moveLogs, quietLogger } from "../util/logging";
-import { computeHash, filter, hasWindowsSlashes, join, mapAsyncOrdered, withoutStart } from "../util/util";
-
-import getModuleInfo, { getTestDependencies } from "./module-info";
-
-import { DependenciesRaw, getLicenseFromPackageJson, PackageJsonDependency, PathMappingsRaw, TypingsDataRaw, TypingsVersionsRaw } from "./packages";
-import { dependenciesWhitelist } from "./settings";
-
-export interface TypingInfo { data: TypingsVersionsRaw; logs: Log; }
-
-/** @param fs Rooted at the package's directory, e.g. `DefinitelyTyped/types/abs` */
-export async function getTypingInfo(packageName: string, fs: FS): Promise<TypingInfo> {
-	if (packageName !== packageName.toLowerCase()) {
-		throw new Error(`Package name \`${packageName}\` should be strictly lowercase`);
-	}
-	const { rootDirectoryLs, olderVersionDirectories } = await getOlderVersions(fs);
-
-	const { data: latestData, logs: latestLogs } = await getTypingData(packageName, rootDirectoryLs, fs);
-	const latestVersion = latestData.libraryMajorVersion;
-
-	const [log, logResult] = quietLogger();
-	moveLogs(log, latestLogs);
-
-	const older = await mapAsyncOrdered(olderVersionDirectories, async ({ directoryName, majorVersion }) => {
-		if (majorVersion === latestVersion) {
-			throw new Error(`The latest major version is ${latestVersion}, but a directory v${latestVersion} exists.`);
-		}
-
-		const ls = await fs.readdir(directoryName);
-		const { data, logs } = await getTypingData(packageName, ls, fs.subDir(directoryName), majorVersion);
-		log(`Parsing older version ${majorVersion}`);
-		moveLogs(log, logs, msg => `    ${msg}`);
-
-		if (data.libraryMajorVersion !== majorVersion) {
-			throw new Error(
-				`Directory ${directoryName} indicates major version ${majorVersion}, but header indicates major version ${data.libraryMajorVersion}`);
-		}
-		return data;
-	});
-
-	const data: TypingsVersionsRaw = {};
-	data[latestVersion] = latestData;
-	for (const o of older) {
-		data[o.libraryMajorVersion] = o;
-	}
-	return { data, logs: logResult() };
-}
-
-interface OlderVersionDirectory { readonly directoryName: string; readonly majorVersion: number; }
-interface OlderVersions { readonly rootDirectoryLs: ReadonlyArray<string>; readonly olderVersionDirectories: ReadonlyArray<OlderVersionDirectory>; }
-async function getOlderVersions(fs: FS): Promise<OlderVersions> {
-	const lsRootDirectory = await fs.readdir();
-	const rootDirectoryLs: string[] = [];
-	const olderVersionDirectories: OlderVersionDirectory[] = [];
-	for (const fileOrDirectoryName of lsRootDirectory) {
-		const majorVersion = parseMajorVersionFromDirectoryName(fileOrDirectoryName);
-		if (majorVersion === undefined) {
-			rootDirectoryLs.push(fileOrDirectoryName);
-		} else {
-			olderVersionDirectories.push({ directoryName: fileOrDirectoryName, majorVersion });
-		}
-	}
-	return { rootDirectoryLs, olderVersionDirectories };
-}
-
-export function parseMajorVersionFromDirectoryName(directoryName: string): number | undefined {
-	const match = /^v(\d+)$/.exec(directoryName);
-	// tslint:disable-next-line no-null-keyword
-	return match === null ? undefined : Number(match[1]);
-}
-
-interface TypingData {readonly data: TypingsDataRaw; readonly logs: Log; }
-/**
- * @param packageName Name of the outermost directory; e.g. for "node/v4" this is just "node".
- * @param directory Full path to the directory for this package; e.g. "../DefinitelyTyped/foo/v3".
- * @param ls All file/directory names in `directory`.
- */
-async function getTypingData(packageName: string, ls: ReadonlyArray<string>, fs: FS, oldMajorVersion?: number): Promise<TypingData> {
-	const [log, logResult] = quietLogger();
-
-	log(`Reading contents of ${packageName}`);
-
-	// There is a *single* main file, containing metadata comments.
-	// But there may be many entryFilenames, which are the starting points of inferring all files to be included.
-	const mainFilename = "index.d.ts";
-
-	const { contributors, libraryMajorVersion, libraryMinorVersion, typeScriptVersion, libraryName, projects } =
-		parseHeaderOrFail(await readFileAndThrowOnBOM(mainFilename, fs));
-
-	const tsconfig = await fs.readJson("tsconfig.json") as TsConfig; // tslint:disable-line await-promise (tslint bug)
-	const { typeFiles, testFiles } = await entryFilesFromTsConfig(packageName, tsconfig, fs.debugPath());
-	const { dependencies: dependenciesWithDeclaredModules, globals, declaredModules, declFiles } =
-		await getModuleInfo(packageName, typeFiles, fs);
-	const declaredModulesSet = new Set(declaredModules);
-	// Don't count an import of "x" as a dependency if we saw `declare module "x"` somewhere.
-	const removeDeclaredModules = (modules: Iterable<string>): Iterable<string> => filter(modules, m => !declaredModulesSet.has(m));
-	const dependenciesSet = new Set(removeDeclaredModules(dependenciesWithDeclaredModules));
-	const testDependencies = Array.from(removeDeclaredModules(await getTestDependencies(packageName, testFiles, dependenciesSet, fs)));
-	const { dependencies, pathMappings } = await calculateDependencies(packageName, tsconfig, dependenciesSet, oldMajorVersion);
-
-	const packageJsonPath = "package.json";
-	const hasPackageJson = (await fs.readdir()).includes(packageJsonPath);
-	// tslint:disable-next-line await-promise (tslint bug)
-	const packageJson = hasPackageJson ? await fs.readJson(packageJsonPath) as { readonly license?: {} | null, readonly dependencies?: {} | null } : {};
-	const license = getLicenseFromPackageJson(packageJson.license);
-	const packageJsonDependencies = checkPackageJsonDependencies(packageJson.dependencies, packageJsonPath);
-
-	const allContentHashFiles = hasPackageJson ? declFiles.concat(["package.json"]) : declFiles;
-
-	const allFiles = new Set(allContentHashFiles.concat(testFiles, ["tsconfig.json", "tslint.json"]));
-	await checkAllFilesUsed(ls, allFiles, fs);
-
-	// Double-check that no windows "\\" broke in.
-	for (const fileName of allContentHashFiles) {
-		if (hasWindowsSlashes(fileName)) {
-			throw new Error(`In ${packageName}: windows slash detected in ${fileName}`);
-		}
-	}
-
-	const sourceRepoURL = "https://github.com/DefinitelyTyped/DefinitelyTyped";
-
-	const data: TypingsDataRaw = {
-		contributors,
-		dependencies,
-		testDependencies,
-		pathMappings,
-		libraryMajorVersion,
-		libraryMinorVersion,
-		typeScriptVersion,
-		libraryName,
-		typingsPackageName: packageName,
-		projectName: projects[0], // TODO: collect multiple project names
-		sourceRepoURL,
-		globals,
-		declaredModules,
-		files: declFiles,
-		testFiles,
-		license,
-		packageJsonDependencies,
-		contentHash: await hash(allContentHashFiles, tsconfig.compilerOptions.paths, fs)
-	};
-	return { data, logs: logResult() };
-}
-
-function checkPackageJsonDependencies(dependencies: {} | null | undefined, path: string): ReadonlyArray<PackageJsonDependency> {
-	if (dependencies === undefined) {
-		return [];
-	}
-	if (dependencies === null || typeof dependencies !== "object") { // tslint:disable-line strict-type-predicates
-		throw new Error(`${path} should contain "dependencies" or not exist.`);
-	}
-
-	const deps: PackageJsonDependency[] = [];
-
-	for (const dependencyName in dependencies) {
-		if (!dependenciesWhitelist.has(dependencyName)) {
-			const msg = dependencyName.startsWith("@types/")
-				? "Don't use a 'package.json' for @types dependencies."
-				: `Dependency ${dependencyName} not in whitelist.
-If you are depending on another \`@types\` package, do *not* add it to a \`package.json\`. Path mapping should make the import work.
-If this is an external library that provides typings,  please make a pull request to types-publisher adding it to \`dependenciesWhitelist.txt\`.`;
-			throw new Error(`In ${path}: ${msg}`);
-		}
-
-		const version = (dependencies as any)[dependencyName];
-		if (typeof version !== "string") { // tslint:disable-line strict-type-predicates
-			throw new Error(`In ${path}: Dependency version for ${dependencyName} should be a string.`);
-		}
-		deps.push({ name: dependencyName, version });
-	}
-
-	return deps;
-}
-
-interface EntryFile { readonly typeFiles: ReadonlyArray<string>; readonly testFiles: ReadonlyArray<string>; }
-async function entryFilesFromTsConfig(packageName: string, tsconfig: TsConfig, directoryPath: string): Promise<EntryFile> {
-	const tsconfigPath = `${directoryPath}/tsconfig.json`;
-	if (tsconfig.include) {
-		throw new Error(`In tsconfig, don't use "include", must use "files"`);
-	}
-
-	const files = tsconfig.files;
-	if (!files) {
-		throw new Error(`${tsconfigPath} needs to specify  "files"`);
-	}
-
-	const typeFiles: string[] = [];
-	const testFiles: string[] = [];
-
-	for (const file of files) {
-		if (file.startsWith("./")) {
-			throw new Error(`In ${tsconfigPath}: Unnecessary "./" at the start of ${file}`);
-		}
-
-		if (file.endsWith(".d.ts")) {
-			typeFiles.push(file);
-		} else {
-			if (!file.startsWith("test/")) {
-				const expectedName = `${packageName}-tests.ts`;
-				if (file !== expectedName && file !== `${expectedName}x`) {
-					const message = file.endsWith(".ts") || file.endsWith(".tsx")
-						? `Expected file '${file}' to be named ${expectedName}`
-						: `Unexpected file extension for '${file}' -- expected '.ts' or '.tsx' (maybe this should not be in "files")`;
-					throw new Error(message);
-				}
-			}
-			testFiles.push(file);
-		}
-	}
-
-	return { typeFiles, testFiles };
-}
-
-interface TsConfig {
-	include?: ReadonlyArray<string>;
-	files?: ReadonlyArray<string>;
-	compilerOptions: ts.CompilerOptions;
-}
-
-/** In addition to dependencies found oun source code, also get dependencies from tsconfig. */
-async function calculateDependencies(
-	packageName: string,
-	tsconfig: TsConfig,
-	dependencyNames: ReadonlySet<string>,
-	oldMajorVersion: number | undefined,
-): Promise<{ dependencies: DependenciesRaw, pathMappings: PathMappingsRaw }> {
-	const paths = tsconfig.compilerOptions && tsconfig.compilerOptions.paths || {};
-
-	const dependencies: DependenciesRaw = {};
-	const pathMappings: PathMappingsRaw = {};
-
-	for (const dependencyName in paths) {
-		// Might have a path mapping for "foo/*" to support subdirectories
-		const rootDirectory = withoutEnd(dependencyName, "/*");
-		if (rootDirectory !== undefined) {
-			if (!(rootDirectory in paths)) {
-				throw new Error(`In ${packageName}: found path mapping for ${dependencyName} but not for ${rootDirectory}`);
-			}
-			continue;
-		}
-
-		const pathMappingList = paths[dependencyName];
-		if (pathMappingList.length !== 1) {
-			throw new Error(`In ${packageName}: Path mapping for ${dependencyName} may only have 1 entry.`);
-		}
-		const pathMapping = pathMappingList[0];
-
-		// Path mapping may be for "@foo/bar" -> "foo__bar". Based on `getPackageNameFromAtTypesDirectory` in TypeScript.
-		const mangledScopedPackageSeparator = "__";
-		if (pathMapping.indexOf(mangledScopedPackageSeparator) !== -1) {
-			const expected = `@${pathMapping.replace(mangledScopedPackageSeparator, "/")}`;
-			if (dependencyName !== expected) {
-				throw new Error(`Expected directory ${pathMapping} to be the path mapping for ${dependencyName}`);
-			}
-			continue;
-		}
-
-		const version = parseDependencyVersionFromPath(dependencyName, dependencyName, pathMapping);
-		if (dependencyName === packageName) {
-			if (oldMajorVersion === undefined) {
-				throw new Error(`In ${packageName}: Latest version of a package should not have a path mapping for itself.`);
-			} else if (version !== oldMajorVersion) {
-				const correctPathMapping = [`${dependencyName}/v${oldMajorVersion}`];
-				throw new Error(`In ${packageName}: Must have a "paths" entry of "${dependencyName}": ${JSON.stringify(correctPathMapping)}`);
-			}
-		} else {
-			if (dependencyNames.has(dependencyName)) {
-				dependencies[dependencyName] = version;
-			}
-		}
-		// Else, the path mapping may be necessary if it is for a dependency-of-a-dependency. We will check this in check-parse-results.
-		pathMappings[dependencyName] = version;
-	}
-
-	if (oldMajorVersion !== undefined && !(paths && packageName in paths)) {
-		throw new Error(`${packageName}: Older version ${oldMajorVersion} must have a path mapping for itself.`);
-	}
-
-	for (const dependency of dependencyNames) {
-		if (!(dependency in dependencies)) {
-			dependencies[dependency] = "*";
-		}
-	}
-
-	return { dependencies, pathMappings };
-}
-
-// e.g. parseDependencyVersionFromPath("../../foo/v0", "foo") should return "0"
-function parseDependencyVersionFromPath(packageName: string, dependencyName: string, dependencyPath: string): number {
-	const versionString = withoutStart(dependencyPath, `${dependencyName}/`);
-	const version = versionString === undefined ? undefined : parseMajorVersionFromDirectoryName(versionString);
-	if (version === undefined) {
-		throw new Error(`In ${packageName}, unexpected path mapping for ${dependencyName}: '${dependencyPath}'`);
-	}
-	return version;
-}
-
-function withoutEnd(s: string, end: string): string | undefined {
-	if (s.endsWith(end)) {
-		return s.slice(0, s.length - end.length);
-	}
-	return undefined;
-}
-
-async function hash(files: ReadonlyArray<string>, tsconfigPaths: ts.MapLike<ReadonlyArray<string>> | undefined, fs: FS): Promise<string> {
-	const fileContents = await mapAsyncOrdered(files, async f => `${f}**${await readFileAndThrowOnBOM(f, fs)}`);
-	let allContent = fileContents.join("||");
-	if (tsconfigPaths) {
-		allContent += JSON.stringify(tsconfigPaths);
-	}
-	return computeHash(allContent);
-}
-
-export async function readFileAndThrowOnBOM(fileName: string, fs: FS): Promise<string> {
-	const text = await fs.readFile(fileName);
-	if (text.charCodeAt(0) === 0xFEFF) {
-		const commands = [
-			"npm install -g strip-bom-cli",
-			`strip-bom ${fileName} > fix`,
-			`mv fix ${fileName}`
-		];
-		throw new Error(`File '${fileName}' has a BOM. Try using:\n${commands.join("\n")}`);
-	}
-	return text;
-}
-
-const unusedFilesName = "UNUSED_FILES.txt";
-
-async function checkAllFilesUsed(ls: ReadonlyArray<string>, usedFiles: Set<string>, fs: FS): Promise<void> {
-	const lsSet = new Set(ls);
-	const unusedFiles = lsSet.delete(unusedFilesName)
-		? new Set((await fs.readFile(unusedFilesName)).split(/\r?\n/g))
-		: new Set<string>();
-	await checkAllUsedRecur(lsSet, usedFiles, unusedFiles, fs);
-}
-
-async function checkAllUsedRecur(ls: Iterable<string>, usedFiles: Set<string>, unusedFiles: Set<string>, fs: FS): Promise<void> {
-	for (const lsEntry of ls) {
-		if (usedFiles.has(lsEntry)) {
-			continue;
-		}
-		if (unusedFiles.has(lsEntry)) {
-			unusedFiles.delete(lsEntry);
-			continue;
-		}
-
-		if (await fs.isDirectory(lsEntry)) {
-			const subdir = fs.subDir(lsEntry);
-			// We allow a "scripts" directory to be used for scripts.
-			if (lsEntry === "node_modules" || lsEntry === "scripts") {
-				continue;
-			}
-
-			const lssubdir = await subdir.readdir();
-			if (lssubdir.length === 0) {
-				throw new Error(`Empty directory ${subdir} (${join(usedFiles)})`);
-			}
-
-			function takeSubdirectoryOutOfSet(originalSet: Set<string>): Set<string> {
-				const subdirSet = new Set<string>();
-				for (const file of originalSet) {
-					const sub = withoutStart(file, `${lsEntry}/`);
-					if (sub !== undefined) {
-						originalSet.delete(file);
-						subdirSet.add(sub);
-					}
-				}
-				return subdirSet;
-			}
-			await checkAllUsedRecur(lssubdir, takeSubdirectoryOutOfSet(usedFiles), takeSubdirectoryOutOfSet(unusedFiles), subdir);
-		} else {
-			if (lsEntry.toLowerCase() !== "readme.md" && lsEntry !== "NOTICE" && lsEntry !== ".editorconfig") {
-<<<<<<< HEAD
-				throw new Error(`Unused file ${lsEntry}`); //msg
-=======
-				throw new Error(`Unused file ${fs.debugPath()}/${lsEntry}`);
->>>>>>> 76db9c66
-			}
-		}
-	}
-
-	for (const unusedFile of unusedFiles) {
-<<<<<<< HEAD
-		throw new Error(`File ${unusedFile} listed in ${unusedFilesName} does not exist.`); //msg
-=======
-		throw new Error(`File ${fs.debugPath()}/${unusedFile} listed in ${unusedFilesName} does not exist.`);
->>>>>>> 76db9c66
-	}
-}
+import { parseHeaderOrFail } from "definitelytyped-header-parser";
+import * as ts from "typescript";
+
+import { FS } from "../get-definitely-typed";
+import { Log, moveLogs, quietLogger } from "../util/logging";
+import { computeHash, filter, hasWindowsSlashes, join, mapAsyncOrdered, withoutStart } from "../util/util";
+
+import getModuleInfo, { getTestDependencies } from "./module-info";
+
+import { DependenciesRaw, getLicenseFromPackageJson, PackageJsonDependency, PathMappingsRaw, TypingsDataRaw, TypingsVersionsRaw } from "./packages";
+import { dependenciesWhitelist } from "./settings";
+
+export interface TypingInfo { data: TypingsVersionsRaw; logs: Log; }
+
+/** @param fs Rooted at the package's directory, e.g. `DefinitelyTyped/types/abs` */
+export async function getTypingInfo(packageName: string, fs: FS): Promise<TypingInfo> {
+	if (packageName !== packageName.toLowerCase()) {
+		throw new Error(`Package name \`${packageName}\` should be strictly lowercase`);
+	}
+	const { rootDirectoryLs, olderVersionDirectories } = await getOlderVersions(fs);
+
+	const { data: latestData, logs: latestLogs } = await getTypingData(packageName, rootDirectoryLs, fs);
+	const latestVersion = latestData.libraryMajorVersion;
+
+	const [log, logResult] = quietLogger();
+	moveLogs(log, latestLogs);
+
+	const older = await mapAsyncOrdered(olderVersionDirectories, async ({ directoryName, majorVersion }) => {
+		if (majorVersion === latestVersion) {
+			throw new Error(`The latest major version is ${latestVersion}, but a directory v${latestVersion} exists.`);
+		}
+
+		const ls = await fs.readdir(directoryName);
+		const { data, logs } = await getTypingData(packageName, ls, fs.subDir(directoryName), majorVersion);
+		log(`Parsing older version ${majorVersion}`);
+		moveLogs(log, logs, msg => `    ${msg}`);
+
+		if (data.libraryMajorVersion !== majorVersion) {
+			throw new Error(
+				`Directory ${directoryName} indicates major version ${majorVersion}, but header indicates major version ${data.libraryMajorVersion}`);
+		}
+		return data;
+	});
+
+	const data: TypingsVersionsRaw = {};
+	data[latestVersion] = latestData;
+	for (const o of older) {
+		data[o.libraryMajorVersion] = o;
+	}
+	return { data, logs: logResult() };
+}
+
+interface OlderVersionDirectory { readonly directoryName: string; readonly majorVersion: number; }
+interface OlderVersions { readonly rootDirectoryLs: ReadonlyArray<string>; readonly olderVersionDirectories: ReadonlyArray<OlderVersionDirectory>; }
+async function getOlderVersions(fs: FS): Promise<OlderVersions> {
+	const lsRootDirectory = await fs.readdir();
+	const rootDirectoryLs: string[] = [];
+	const olderVersionDirectories: OlderVersionDirectory[] = [];
+	for (const fileOrDirectoryName of lsRootDirectory) {
+		const majorVersion = parseMajorVersionFromDirectoryName(fileOrDirectoryName);
+		if (majorVersion === undefined) {
+			rootDirectoryLs.push(fileOrDirectoryName);
+		} else {
+			olderVersionDirectories.push({ directoryName: fileOrDirectoryName, majorVersion });
+		}
+	}
+	return { rootDirectoryLs, olderVersionDirectories };
+}
+
+export function parseMajorVersionFromDirectoryName(directoryName: string): number | undefined {
+	const match = /^v(\d+)$/.exec(directoryName);
+	// tslint:disable-next-line no-null-keyword
+	return match === null ? undefined : Number(match[1]);
+}
+
+interface TypingData {readonly data: TypingsDataRaw; readonly logs: Log; }
+/**
+ * @param packageName Name of the outermost directory; e.g. for "node/v4" this is just "node".
+ * @param directory Full path to the directory for this package; e.g. "../DefinitelyTyped/foo/v3".
+ * @param ls All file/directory names in `directory`.
+ */
+async function getTypingData(packageName: string, ls: ReadonlyArray<string>, fs: FS, oldMajorVersion?: number): Promise<TypingData> {
+	const [log, logResult] = quietLogger();
+
+	log(`Reading contents of ${packageName}`);
+
+	// There is a *single* main file, containing metadata comments.
+	// But there may be many entryFilenames, which are the starting points of inferring all files to be included.
+	const mainFilename = "index.d.ts";
+
+	const { contributors, libraryMajorVersion, libraryMinorVersion, typeScriptVersion, libraryName, projects } =
+		parseHeaderOrFail(await readFileAndThrowOnBOM(mainFilename, fs));
+
+	const tsconfig = await fs.readJson("tsconfig.json") as TsConfig; // tslint:disable-line await-promise (tslint bug)
+	const { typeFiles, testFiles } = await entryFilesFromTsConfig(packageName, tsconfig, fs.debugPath());
+	const { dependencies: dependenciesWithDeclaredModules, globals, declaredModules, declFiles } =
+		await getModuleInfo(packageName, typeFiles, fs);
+	const declaredModulesSet = new Set(declaredModules);
+	// Don't count an import of "x" as a dependency if we saw `declare module "x"` somewhere.
+	const removeDeclaredModules = (modules: Iterable<string>): Iterable<string> => filter(modules, m => !declaredModulesSet.has(m));
+	const dependenciesSet = new Set(removeDeclaredModules(dependenciesWithDeclaredModules));
+	const testDependencies = Array.from(removeDeclaredModules(await getTestDependencies(packageName, testFiles, dependenciesSet, fs)));
+	const { dependencies, pathMappings } = await calculateDependencies(packageName, tsconfig, dependenciesSet, oldMajorVersion);
+
+	const packageJsonPath = "package.json";
+	const hasPackageJson = (await fs.readdir()).includes(packageJsonPath);
+	// tslint:disable-next-line await-promise (tslint bug)
+	const packageJson = hasPackageJson ? await fs.readJson(packageJsonPath) as { readonly license?: {} | null, readonly dependencies?: {} | null } : {};
+	const license = getLicenseFromPackageJson(packageJson.license);
+	const packageJsonDependencies = checkPackageJsonDependencies(packageJson.dependencies, packageJsonPath);
+
+	const allContentHashFiles = hasPackageJson ? declFiles.concat(["package.json"]) : declFiles;
+
+	const allFiles = new Set(allContentHashFiles.concat(testFiles, ["tsconfig.json", "tslint.json"]));
+	await checkAllFilesUsed(ls, allFiles, fs);
+
+	// Double-check that no windows "\\" broke in.
+	for (const fileName of allContentHashFiles) {
+		if (hasWindowsSlashes(fileName)) {
+			throw new Error(`In ${packageName}: windows slash detected in ${fileName}`);
+		}
+	}
+
+	const sourceRepoURL = "https://github.com/DefinitelyTyped/DefinitelyTyped";
+
+	const data: TypingsDataRaw = {
+		contributors,
+		dependencies,
+		testDependencies,
+		pathMappings,
+		libraryMajorVersion,
+		libraryMinorVersion,
+		typeScriptVersion,
+		libraryName,
+		typingsPackageName: packageName,
+		projectName: projects[0], // TODO: collect multiple project names
+		sourceRepoURL,
+		globals,
+		declaredModules,
+		files: declFiles,
+		testFiles,
+		license,
+		packageJsonDependencies,
+		contentHash: await hash(allContentHashFiles, tsconfig.compilerOptions.paths, fs)
+	};
+	return { data, logs: logResult() };
+}
+
+function checkPackageJsonDependencies(dependencies: {} | null | undefined, path: string): ReadonlyArray<PackageJsonDependency> {
+	if (dependencies === undefined) {
+		return [];
+	}
+	if (dependencies === null || typeof dependencies !== "object") { // tslint:disable-line strict-type-predicates
+		throw new Error(`${path} should contain "dependencies" or not exist.`);
+	}
+
+	const deps: PackageJsonDependency[] = [];
+
+	for (const dependencyName in dependencies) {
+		if (!dependenciesWhitelist.has(dependencyName)) {
+			const msg = dependencyName.startsWith("@types/")
+				? "Don't use a 'package.json' for @types dependencies."
+				: `Dependency ${dependencyName} not in whitelist.
+If you are depending on another \`@types\` package, do *not* add it to a \`package.json\`. Path mapping should make the import work.
+If this is an external library that provides typings,  please make a pull request to types-publisher adding it to \`dependenciesWhitelist.txt\`.`;
+			throw new Error(`In ${path}: ${msg}`);
+		}
+
+		const version = (dependencies as any)[dependencyName];
+		if (typeof version !== "string") { // tslint:disable-line strict-type-predicates
+			throw new Error(`In ${path}: Dependency version for ${dependencyName} should be a string.`);
+		}
+		deps.push({ name: dependencyName, version });
+	}
+
+	return deps;
+}
+
+interface EntryFile { readonly typeFiles: ReadonlyArray<string>; readonly testFiles: ReadonlyArray<string>; }
+async function entryFilesFromTsConfig(packageName: string, tsconfig: TsConfig, directoryPath: string): Promise<EntryFile> {
+	const tsconfigPath = `${directoryPath}/tsconfig.json`;
+	if (tsconfig.include) {
+		throw new Error(`In tsconfig, don't use "include", must use "files"`);
+	}
+
+	const files = tsconfig.files;
+	if (!files) {
+		throw new Error(`${tsconfigPath} needs to specify  "files"`);
+	}
+
+	const typeFiles: string[] = [];
+	const testFiles: string[] = [];
+
+	for (const file of files) {
+		if (file.startsWith("./")) {
+			throw new Error(`In ${tsconfigPath}: Unnecessary "./" at the start of ${file}`);
+		}
+
+		if (file.endsWith(".d.ts")) {
+			typeFiles.push(file);
+		} else {
+			if (!file.startsWith("test/")) {
+				const expectedName = `${packageName}-tests.ts`;
+				if (file !== expectedName && file !== `${expectedName}x`) {
+					const message = file.endsWith(".ts") || file.endsWith(".tsx")
+						? `Expected file '${file}' to be named ${expectedName}`
+						: `Unexpected file extension for '${file}' -- expected '.ts' or '.tsx' (maybe this should not be in "files")`;
+					throw new Error(message);
+				}
+			}
+			testFiles.push(file);
+		}
+	}
+
+	return { typeFiles, testFiles };
+}
+
+interface TsConfig {
+	include?: ReadonlyArray<string>;
+	files?: ReadonlyArray<string>;
+	compilerOptions: ts.CompilerOptions;
+}
+
+/** In addition to dependencies found oun source code, also get dependencies from tsconfig. */
+async function calculateDependencies(
+	packageName: string,
+	tsconfig: TsConfig,
+	dependencyNames: ReadonlySet<string>,
+	oldMajorVersion: number | undefined,
+): Promise<{ dependencies: DependenciesRaw, pathMappings: PathMappingsRaw }> {
+	const paths = tsconfig.compilerOptions && tsconfig.compilerOptions.paths || {};
+
+	const dependencies: DependenciesRaw = {};
+	const pathMappings: PathMappingsRaw = {};
+
+	for (const dependencyName in paths) {
+		// Might have a path mapping for "foo/*" to support subdirectories
+		const rootDirectory = withoutEnd(dependencyName, "/*");
+		if (rootDirectory !== undefined) {
+			if (!(rootDirectory in paths)) {
+				throw new Error(`In ${packageName}: found path mapping for ${dependencyName} but not for ${rootDirectory}`);
+			}
+			continue;
+		}
+
+		const pathMappingList = paths[dependencyName];
+		if (pathMappingList.length !== 1) {
+			throw new Error(`In ${packageName}: Path mapping for ${dependencyName} may only have 1 entry.`);
+		}
+		const pathMapping = pathMappingList[0];
+
+		// Path mapping may be for "@foo/bar" -> "foo__bar". Based on `getPackageNameFromAtTypesDirectory` in TypeScript.
+		const mangledScopedPackageSeparator = "__";
+		if (pathMapping.indexOf(mangledScopedPackageSeparator) !== -1) {
+			const expected = `@${pathMapping.replace(mangledScopedPackageSeparator, "/")}`;
+			if (dependencyName !== expected) {
+				throw new Error(`Expected directory ${pathMapping} to be the path mapping for ${dependencyName}`);
+			}
+			continue;
+		}
+
+		const version = parseDependencyVersionFromPath(dependencyName, dependencyName, pathMapping);
+		if (dependencyName === packageName) {
+			if (oldMajorVersion === undefined) {
+				throw new Error(`In ${packageName}: Latest version of a package should not have a path mapping for itself.`);
+			} else if (version !== oldMajorVersion) {
+				const correctPathMapping = [`${dependencyName}/v${oldMajorVersion}`];
+				throw new Error(`In ${packageName}: Must have a "paths" entry of "${dependencyName}": ${JSON.stringify(correctPathMapping)}`);
+			}
+		} else {
+			if (dependencyNames.has(dependencyName)) {
+				dependencies[dependencyName] = version;
+			}
+		}
+		// Else, the path mapping may be necessary if it is for a dependency-of-a-dependency. We will check this in check-parse-results.
+		pathMappings[dependencyName] = version;
+	}
+
+	if (oldMajorVersion !== undefined && !(paths && packageName in paths)) {
+		throw new Error(`${packageName}: Older version ${oldMajorVersion} must have a path mapping for itself.`);
+	}
+
+	for (const dependency of dependencyNames) {
+		if (!(dependency in dependencies)) {
+			dependencies[dependency] = "*";
+		}
+	}
+
+	return { dependencies, pathMappings };
+}
+
+// e.g. parseDependencyVersionFromPath("../../foo/v0", "foo") should return "0"
+function parseDependencyVersionFromPath(packageName: string, dependencyName: string, dependencyPath: string): number {
+	const versionString = withoutStart(dependencyPath, `${dependencyName}/`);
+	const version = versionString === undefined ? undefined : parseMajorVersionFromDirectoryName(versionString);
+	if (version === undefined) {
+		throw new Error(`In ${packageName}, unexpected path mapping for ${dependencyName}: '${dependencyPath}'`);
+	}
+	return version;
+}
+
+function withoutEnd(s: string, end: string): string | undefined {
+	if (s.endsWith(end)) {
+		return s.slice(0, s.length - end.length);
+	}
+	return undefined;
+}
+
+async function hash(files: ReadonlyArray<string>, tsconfigPaths: ts.MapLike<ReadonlyArray<string>> | undefined, fs: FS): Promise<string> {
+	const fileContents = await mapAsyncOrdered(files, async f => `${f}**${await readFileAndThrowOnBOM(f, fs)}`);
+	let allContent = fileContents.join("||");
+	if (tsconfigPaths) {
+		allContent += JSON.stringify(tsconfigPaths);
+	}
+	return computeHash(allContent);
+}
+
+export async function readFileAndThrowOnBOM(fileName: string, fs: FS): Promise<string> {
+	const text = await fs.readFile(fileName);
+	if (text.charCodeAt(0) === 0xFEFF) {
+		const commands = [
+			"npm install -g strip-bom-cli",
+			`strip-bom ${fileName} > fix`,
+			`mv fix ${fileName}`
+		];
+		throw new Error(`File '${fileName}' has a BOM. Try using:\n${commands.join("\n")}`);
+	}
+	return text;
+}
+
+const unusedFilesName = "UNUSED_FILES.txt";
+
+async function checkAllFilesUsed(ls: ReadonlyArray<string>, usedFiles: Set<string>, fs: FS): Promise<void> {
+	const lsSet = new Set(ls);
+	const unusedFiles = lsSet.delete(unusedFilesName)
+		? new Set((await fs.readFile(unusedFilesName)).split(/\r?\n/g))
+		: new Set<string>();
+	await checkAllUsedRecur(lsSet, usedFiles, unusedFiles, fs);
+}
+
+async function checkAllUsedRecur(ls: Iterable<string>, usedFiles: Set<string>, unusedFiles: Set<string>, fs: FS): Promise<void> {
+	for (const lsEntry of ls) {
+		if (usedFiles.has(lsEntry)) {
+			continue;
+		}
+		if (unusedFiles.has(lsEntry)) {
+			unusedFiles.delete(lsEntry);
+			continue;
+		}
+
+		if (await fs.isDirectory(lsEntry)) {
+			const subdir = fs.subDir(lsEntry);
+			// We allow a "scripts" directory to be used for scripts.
+			if (lsEntry === "node_modules" || lsEntry === "scripts") {
+				continue;
+			}
+
+			const lssubdir = await subdir.readdir();
+			if (lssubdir.length === 0) {
+				throw new Error(`Empty directory ${subdir} (${join(usedFiles)})`);
+			}
+
+			function takeSubdirectoryOutOfSet(originalSet: Set<string>): Set<string> {
+				const subdirSet = new Set<string>();
+				for (const file of originalSet) {
+					const sub = withoutStart(file, `${lsEntry}/`);
+					if (sub !== undefined) {
+						originalSet.delete(file);
+						subdirSet.add(sub);
+					}
+				}
+				return subdirSet;
+			}
+			await checkAllUsedRecur(lssubdir, takeSubdirectoryOutOfSet(usedFiles), takeSubdirectoryOutOfSet(unusedFiles), subdir);
+		} else {
+			if (lsEntry.toLowerCase() !== "readme.md" && lsEntry !== "NOTICE" && lsEntry !== ".editorconfig") {
+				throw new Error(`Unused file ${fs.debugPath()}/${lsEntry}`);
+			}
+		}
+	}
+
+	for (const unusedFile of unusedFiles) {
+		throw new Error(`File ${fs.debugPath()}/${unusedFile} listed in ${unusedFilesName} does not exist.`);
+	}
+}