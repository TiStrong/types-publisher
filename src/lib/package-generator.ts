--- conflicted
+++ resolved
@@ -1,217 +1,204 @@
-import { mkdir, mkdirp, readFileSync } from "fs-extra";
-import * as path from "path";
-
-import { FS } from "../get-definitely-typed";
-import { writeFile } from "../util/io";
-import { Log, quietLogger } from "../util/logging";
-import { assertNever, hasOwnProperty, joinPaths } from "../util/util";
-
-import { AllPackages, AnyPackage, DependencyVersion, fullNpmName, License, NotNeededPackage, TypingsData } from "./packages";
-import { sourceBranch } from "./settings";
-import Versions, { Semver } from "./versions";
-
-/** Generates the package to disk */
-<<<<<<< HEAD
-export default function generateAnyPackage(pkg: AnyPackage, packages: AllPackages, versions: Versions, fs: FS): Promise<Log> {
-	return pkg.isNotNeeded() ? generateNotNeededPackage(pkg, versions) : generatePackage(pkg, packages, versions, fs);
-=======
-export default function generateAnyPackage(pkg: AnyPackage, packages: AllPackages, versions: Versions, dt: FS): Promise<Log> {
-	return pkg.isNotNeeded() ? generateNotNeededPackage(pkg, versions) : generatePackage(pkg, packages, versions.getVersion(pkg), dt);
->>>>>>> 76db9c66
-}
-
-const mitLicense = readFileSync(joinPaths(__dirname, "..", "..", "LICENSE"), "utf-8");
-
-<<<<<<< HEAD
-async function generatePackage(typing: TypingsData, packages: AllPackages, versions: Versions, fs: FS): Promise<Log> {
-	const [log, logResult] = quietLogger();
-
-	const packageFS = fs.subDir("types").subDir(typing.name);
-	const packageJson = await createPackageJSON(typing, versions.getVersion(typing), packages);
-=======
-async function generatePackage(typing: TypingsData, packages: AllPackages, version: Semver, dt: FS): Promise<Log> {
-	const [log, logResult] = quietLogger();
-
-	const typesDirectory = dt.subDir("types").subDir(typing.name);
-	const packageFS = typing.isLatest ? typesDirectory : typesDirectory.subDir(`v${version.major}`);
-
-	const packageJson = await createPackageJSON(typing, version, packages);
->>>>>>> 76db9c66
-	log("Write metadata files to disk");
-	await writeCommonOutputs(typing, packageJson, createReadme(typing));
-	await Promise.all(typing.files.map(async file => {
-		log(`Copy ${file}`);
-		await writeFile(await outputFilePath(typing, file), await packageFS.readFile(file));
-	}));
-	return logResult();
-}
-
-async function generateNotNeededPackage(pkg: NotNeededPackage, versions: Versions): Promise<string[]> {
-	const [log, logResult] = quietLogger();
-
-	const packageJson = createNotNeededPackageJSON(pkg, versions.getVersion(pkg));
-	log("Write metadata files to disk");
-	await writeCommonOutputs(pkg, packageJson, pkg.readme());
-
-	return logResult();
-}
-
-async function writeCommonOutputs(pkg: AnyPackage, packageJson: string, readme: string): Promise<void> {
-	await mkdir(pkg.outputDirectory);
-
-	await Promise.all([
-		writeOutputFile("package.json", packageJson),
-		writeOutputFile("README.md", readme),
-		writeOutputFile("LICENSE", getLicenseFileText(pkg)),
-	]);
-
-	async function writeOutputFile(filename: string, content: string): Promise<void> {
-		await writeFile(await outputFilePath(pkg, filename), content);
-	}
-}
-
-async function outputFilePath(pkg: AnyPackage, filename: string): Promise<string> {
-	const full = joinPaths(pkg.outputDirectory, filename);
-	const dir = path.dirname(full);
-	if (dir !== pkg.outputDirectory) {
-		await mkdirp(dir);
-	}
-	return full;
-}
-
-interface Dependencies { [name: string]: string; }
-
-async function createPackageJSON(typing: TypingsData, version: Semver, packages: AllPackages): Promise<string> {
-	// typing may provide a partial `package.json` for us to complete
-	const dependencies = getDependencies(typing.packageJsonDependencies, typing, packages);
-
-	// Use the ordering of fields from https://docs.npmjs.com/files/package.json
-	const out: {} = {
-		name: typing.fullNpmName,
-		version: version.versionString,
-		description: `TypeScript definitions for ${typing.libraryName}`,
-		// keywords,
-		// homepage,
-		// bugs,
-		license: typing.license,
-		contributors: typing.contributors,
-		main: "",
-		repository: {
-			type: "git",
-			url: `${typing.sourceRepoURL}.git`
-		},
-		scripts: {},
-		dependencies,
-		typesPublisherContentHash: typing.contentHash,
-		typeScriptVersion: typing.typeScriptVersion
-	};
-
-	return JSON.stringify(out, undefined, 4);
-}
-
-/** Adds inferred dependencies to `dependencies`, if they are not already specified in either `dependencies` or `peerDependencies`. */
-function getDependencies(
-	packageJsonDependencies: ReadonlyArray<{ name: string, version: string }>,
-	typing: TypingsData,
-	allPackages: AllPackages): Dependencies {
-	const dependencies: Dependencies = {};
-	for (const { name, version } of packageJsonDependencies) {
-		dependencies[name] = version;
-	}
-
-	for (const dependency of typing.dependencies) {
-		const typesDependency = fullNpmName(dependency.name);
-
-		// A dependency "foo" is already handled if we already have a dependency on the package "foo" or "@types/foo".
-		function handlesDependency(deps: Dependencies): boolean {
-			return hasOwnProperty(deps, dependency.name) || hasOwnProperty(deps, typesDependency);
-		}
-
-		if (!handlesDependency(dependencies) && allPackages.hasTypingFor(dependency)) {
-			dependencies[typesDependency] = dependencySemver(dependency.majorVersion);
-		}
-	}
-	return dependencies;
-}
-
-function dependencySemver(dependency: DependencyVersion): string {
-	return dependency === "*" ? dependency : `^${dependency}`;
-}
-
-function createNotNeededPackageJSON({libraryName, license, name, fullNpmName, sourceRepoURL}: NotNeededPackage, version: Semver): string {
-	return JSON.stringify(
-		{
-			name: fullNpmName,
-			version: version.versionString,
-			typings: null, // tslint:disable-line no-null-keyword
-			description: `Stub TypeScript definitions entry for ${libraryName}, which provides its own types definitions`,
-			main: "",
-			scripts: {},
-			author: "",
-			repository: sourceRepoURL,
-			license,
-			// No `typings`, that's provided by the dependency.
-			dependencies: {
-				[name]: "*"
-			}
-		},
-		undefined,
-		4);
-}
-
-function createReadme(typing: TypingsData): string {
-	const lines: string[] = [];
-	lines.push("# Installation");
-	lines.push(`> \`npm install --save ${typing.fullNpmName}\``);
-	lines.push("");
-
-	lines.push("# Summary");
-	if (typing.projectName) {
-		lines.push(`This package contains type definitions for ${typing.libraryName} (${typing.projectName}).`);
-	} else {
-		lines.push(`This package contains type definitions for ${typing.libraryName}.`);
-	}
-	lines.push("");
-
-	lines.push("# Details");
-	lines.push(`Files were exported from ${typing.sourceRepoURL}/tree/${sourceBranch}/types/${typing.subDirectoryPath}`);
-
-	lines.push("");
-	lines.push("Additional Details");
-	lines.push(` * Last updated: ${(new Date()).toUTCString()}`);
-	const dependencies = Array.from(typing.dependencies).map(d => d.name);
-	lines.push(` * Dependencies: ${dependencies.length ? dependencies.join(", ") : "none"}`);
-	lines.push(` * Global values: ${typing.globals.length ? typing.globals.join(", ") : "none"}`);
-	lines.push("");
-
-	lines.push("# Credits");
-	const contributors = typing.contributors.map(({ name, url }) => `${name} <${url}>`).join(", ");
-	lines.push(`These definitions were written by ${contributors}.`);
-	lines.push("");
-
-	return lines.join("\r\n");
-}
-
-function getLicenseFileText(typing: AnyPackage): string {
-	switch (typing.license) {
-		case License.MIT:
-			return mitLicense;
-		case License.Apache20:
-			return apacheLicense(typing);
-		default:
-			throw assertNever(typing);
-	}
-}
-
-function apacheLicense(typing: TypingsData): string {
-	const year = new Date().getFullYear();
-	const names = typing.contributors.map(c => c.name);
-	// tslint:disable max-line-length
-	return `Copyright ${year} ${names.join(", ")}
-Licensed under the Apache License, Version 2.0 (the "License"); you may not use this file except in compliance with the License. You may obtain a copy of the License at
-
-http://www.apache.org/licenses/LICENSE-2.0
-
-Unless required by applicable law or agreed to in writing, software distributed under the License is distributed on an "AS IS" BASIS, WITHOUT WARRANTIES OR CONDITIONS OF ANY KIND, either express or implied. See the License for the specific language governing permissions and limitations under the License.`;
-	// tslint:enable max-line-length
-}
+import { mkdir, mkdirp, readFileSync } from "fs-extra";
+import * as path from "path";
+
+import { FS } from "../get-definitely-typed";
+import { writeFile } from "../util/io";
+import { Log, quietLogger } from "../util/logging";
+import { assertNever, hasOwnProperty, joinPaths } from "../util/util";
+
+import { AllPackages, AnyPackage, DependencyVersion, fullNpmName, License, NotNeededPackage, TypingsData } from "./packages";
+import { sourceBranch } from "./settings";
+import Versions, { Semver } from "./versions";
+
+/** Generates the package to disk */
+export default function generateAnyPackage(pkg: AnyPackage, packages: AllPackages, versions: Versions, dt: FS): Promise<Log> {
+	return pkg.isNotNeeded() ? generateNotNeededPackage(pkg, versions) : generatePackage(pkg, packages, versions.getVersion(pkg), dt);
+}
+
+const mitLicense = readFileSync(joinPaths(__dirname, "..", "..", "LICENSE"), "utf-8");
+
+async function generatePackage(typing: TypingsData, packages: AllPackages, version: Semver, dt: FS): Promise<Log> {
+	const [log, logResult] = quietLogger();
+
+	const typesDirectory = dt.subDir("types").subDir(typing.name);
+	const packageFS = typing.isLatest ? typesDirectory : typesDirectory.subDir(`v${version.major}`);
+
+	const packageJson = await createPackageJSON(typing, version, packages);
+	log("Write metadata files to disk");
+	await writeCommonOutputs(typing, packageJson, createReadme(typing));
+	await Promise.all(typing.files.map(async file => {
+		log(`Copy ${file}`);
+		await writeFile(await outputFilePath(typing, file), await packageFS.readFile(file));
+	}));
+	return logResult();
+}
+
+async function generateNotNeededPackage(pkg: NotNeededPackage, versions: Versions): Promise<string[]> {
+	const [log, logResult] = quietLogger();
+
+	const packageJson = createNotNeededPackageJSON(pkg, versions.getVersion(pkg));
+	log("Write metadata files to disk");
+	await writeCommonOutputs(pkg, packageJson, pkg.readme());
+
+	return logResult();
+}
+
+async function writeCommonOutputs(pkg: AnyPackage, packageJson: string, readme: string): Promise<void> {
+	await mkdir(pkg.outputDirectory);
+
+	await Promise.all([
+		writeOutputFile("package.json", packageJson),
+		writeOutputFile("README.md", readme),
+		writeOutputFile("LICENSE", getLicenseFileText(pkg)),
+	]);
+
+	async function writeOutputFile(filename: string, content: string): Promise<void> {
+		await writeFile(await outputFilePath(pkg, filename), content);
+	}
+}
+
+async function outputFilePath(pkg: AnyPackage, filename: string): Promise<string> {
+	const full = joinPaths(pkg.outputDirectory, filename);
+	const dir = path.dirname(full);
+	if (dir !== pkg.outputDirectory) {
+		await mkdirp(dir);
+	}
+	return full;
+}
+
+interface Dependencies { [name: string]: string; }
+
+async function createPackageJSON(typing: TypingsData, version: Semver, packages: AllPackages): Promise<string> {
+	// typing may provide a partial `package.json` for us to complete
+	const dependencies = getDependencies(typing.packageJsonDependencies, typing, packages);
+
+	// Use the ordering of fields from https://docs.npmjs.com/files/package.json
+	const out: {} = {
+		name: typing.fullNpmName,
+		version: version.versionString,
+		description: `TypeScript definitions for ${typing.libraryName}`,
+		// keywords,
+		// homepage,
+		// bugs,
+		license: typing.license,
+		contributors: typing.contributors,
+		main: "",
+		repository: {
+			type: "git",
+			url: `${typing.sourceRepoURL}.git`
+		},
+		scripts: {},
+		dependencies,
+		typesPublisherContentHash: typing.contentHash,
+		typeScriptVersion: typing.typeScriptVersion
+	};
+
+	return JSON.stringify(out, undefined, 4);
+}
+
+/** Adds inferred dependencies to `dependencies`, if they are not already specified in either `dependencies` or `peerDependencies`. */
+function getDependencies(
+	packageJsonDependencies: ReadonlyArray<{ name: string, version: string }>,
+	typing: TypingsData,
+	allPackages: AllPackages): Dependencies {
+	const dependencies: Dependencies = {};
+	for (const { name, version } of packageJsonDependencies) {
+		dependencies[name] = version;
+	}
+
+	for (const dependency of typing.dependencies) {
+		const typesDependency = fullNpmName(dependency.name);
+
+		// A dependency "foo" is already handled if we already have a dependency on the package "foo" or "@types/foo".
+		function handlesDependency(deps: Dependencies): boolean {
+			return hasOwnProperty(deps, dependency.name) || hasOwnProperty(deps, typesDependency);
+		}
+
+		if (!handlesDependency(dependencies) && allPackages.hasTypingFor(dependency)) {
+			dependencies[typesDependency] = dependencySemver(dependency.majorVersion);
+		}
+	}
+	return dependencies;
+}
+
+function dependencySemver(dependency: DependencyVersion): string {
+	return dependency === "*" ? dependency : `^${dependency}`;
+}
+
+function createNotNeededPackageJSON({libraryName, license, name, fullNpmName, sourceRepoURL}: NotNeededPackage, version: Semver): string {
+	return JSON.stringify(
+		{
+			name: fullNpmName,
+			version: version.versionString,
+			typings: null, // tslint:disable-line no-null-keyword
+			description: `Stub TypeScript definitions entry for ${libraryName}, which provides its own types definitions`,
+			main: "",
+			scripts: {},
+			author: "",
+			repository: sourceRepoURL,
+			license,
+			// No `typings`, that's provided by the dependency.
+			dependencies: {
+				[name]: "*"
+			}
+		},
+		undefined,
+		4);
+}
+
+function createReadme(typing: TypingsData): string {
+	const lines: string[] = [];
+	lines.push("# Installation");
+	lines.push(`> \`npm install --save ${typing.fullNpmName}\``);
+	lines.push("");
+
+	lines.push("# Summary");
+	if (typing.projectName) {
+		lines.push(`This package contains type definitions for ${typing.libraryName} (${typing.projectName}).`);
+	} else {
+		lines.push(`This package contains type definitions for ${typing.libraryName}.`);
+	}
+	lines.push("");
+
+	lines.push("# Details");
+	lines.push(`Files were exported from ${typing.sourceRepoURL}/tree/${sourceBranch}/types/${typing.subDirectoryPath}`);
+
+	lines.push("");
+	lines.push("Additional Details");
+	lines.push(` * Last updated: ${(new Date()).toUTCString()}`);
+	const dependencies = Array.from(typing.dependencies).map(d => d.name);
+	lines.push(` * Dependencies: ${dependencies.length ? dependencies.join(", ") : "none"}`);
+	lines.push(` * Global values: ${typing.globals.length ? typing.globals.join(", ") : "none"}`);
+	lines.push("");
+
+	lines.push("# Credits");
+	const contributors = typing.contributors.map(({ name, url }) => `${name} <${url}>`).join(", ");
+	lines.push(`These definitions were written by ${contributors}.`);
+	lines.push("");
+
+	return lines.join("\r\n");
+}
+
+function getLicenseFileText(typing: AnyPackage): string {
+	switch (typing.license) {
+		case License.MIT:
+			return mitLicense;
+		case License.Apache20:
+			return apacheLicense(typing);
+		default:
+			throw assertNever(typing);
+	}
+}
+
+function apacheLicense(typing: TypingsData): string {
+	const year = new Date().getFullYear();
+	const names = typing.contributors.map(c => c.name);
+	// tslint:disable max-line-length
+	return `Copyright ${year} ${names.join(", ")}
+Licensed under the Apache License, Version 2.0 (the "License"); you may not use this file except in compliance with the License. You may obtain a copy of the License at
+
+http://www.apache.org/licenses/LICENSE-2.0
+
+Unless required by applicable law or agreed to in writing, software distributed under the License is distributed on an "AS IS" BASIS, WITHOUT WARRANTIES OR CONDITIONS OF ANY KIND, either express or implied. See the License for the specific language governing permissions and limitations under the License.`;
+	// tslint:enable max-line-length
+}